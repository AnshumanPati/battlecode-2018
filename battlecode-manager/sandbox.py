--- conflicted
+++ resolved
@@ -66,16 +66,11 @@
         working_dir = '/code'
         command = 'sh run.sh'
         env = {'PLAYER_KEY':self.player_key,'SOCKET_FILE':'/tmp/battlecode-socket','RUST_BACKTRACE':1}
-<<<<<<< HEAD
 
-        self.container = self.docker.containers.run('gcr.io/battlecode18/sandbox', command,
+        self.container = self.docker.containers.run('battlebaby', command,
                 privileged=False, detach=True, stdout=True, stderr=True,
                 volumes=volumes, working_dir=working_dir, environment=env,
                 mem_limit=self.player_mem_limit,memswap_limit=self.player_mem_limit)
-=======
-        #mem_limit=os.environ['PLAYER_MEM_LIMIT'],memswap_limit=os.environ['PLAYER_MEM_LIMIT']
-        self.container = self.docker.containers.run('battlebaby',command,privileged=False,detach=True,stdout=True,stderr=True,volumes=volumes,working_dir=working_dir,environment=env)
->>>>>>> 1dd5f2c9
 
     def pause(self):
         if self.container.status == 'running':
