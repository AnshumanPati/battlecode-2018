//! The outermost layer of the engine stack. Responsible for exposing
//! the API that the player will use, and for generating messages to
//! send to other parts of the Battlecode infrastructure.

use error::*;
use location::*;
use map::*;
use research::*;
use rockets::*;
use schema::*;
use team_array::*;
use unit::*;
use world::*;

use location::Planet::*;
use world::Team::*;
use unit::UnitType::*;
    
use failure::Error;
use fnv::FnvHashMap;
use ansi_term::{Colour, Style};
use ansi_term::Colour::Fixed;

use std::mem;
use std::env;

mod streams;
use self::streams::Streams;

/// Configuration for the game controller.
pub struct Config {
    /// Whether to generate messages to be sent to the viewer.
    pub generate_viewer_messages: bool,

    /// Whether to generate turn messages.
    pub generate_turn_messages: bool,
}

impl Config {
    pub fn player_config() -> Config {
        Config {
            generate_viewer_messages: false,
            generate_turn_messages: true,
        }
    }

    pub fn runner_config() -> Config {
        Config {
            generate_viewer_messages: true,
            generate_turn_messages: true,
        }
    }
}

/// The outermost layer of the engine stack.
pub struct GameController {
    world: GameWorld,
    old_world: GameWorld,
    config: Config,
    turn: TurnMessage,
    stream: Option<Streams>,
    player_key: Option<String>,
    time_left_ms: Option<i32>,
}

fn check_message<T>(msg: ReceivedMessage<T>, player_key: &str) -> Result<T, Error> {
    let ReceivedMessage {
        logged_in,
        client_id,
        error,
        message
    } = msg;
    if !logged_in {
        bail!("Not logged in?");
    }
    if &client_id[..] != player_key {
        bail!("Wrong client_id: should be '{}', is '{}'", player_key, client_id);
    }
    if let Some(error) = error {
        bail!("Error from manager: '{}'", error);
    }
    if let Some(message) = message {
        Ok(message)
    } else {
        bail!("No message sent?")
    }
}

#[derive(Serialize)]
struct ManagerViewMessage {
    earth_width: u32,
    earth_height: u32,
    mars_width: u32,
    mars_height: u32,
    // backcompat
    width: u32,
    height: u32,
    earth: Vec<u32>,
    mars: Vec<u32>
}


impl GameController {

    // ************************************************************************
    // ************************************************************************
    // ************************************************************************
    // **************************** PLAYER API ********************************
    // ************************************************************************
    // ************************************************************************
    // ************************************************************************

    /// Connect to a manager using environment variables.
    /// You should call this method if you're running inside the player docker container.
    /// It will connect to the manager and block until it's your turn. (Don't worry, you'll be
    /// paused during the blocking anyway.)
    pub fn new_player_env() -> Result<GameController, Error> {
        let tcp_port = env::var("TCP_PORT");
        let socket_file = env::var("SOCKET_FILE");
        let mut stream = if let Ok(port) = tcp_port {
            println!("Player connecting to tcp://localhost:{}", port);
            Streams::new_tcp(port.parse::<u16>()?)?
        } else if let Ok(file) = socket_file {
            println!("Player connecting to unix://{}", file);
            Streams::new_unix(file)?
        } else {
            println!("Neither SOCKET_FILE nor PLAYER_KEY environment variables are set, are you running in the manager?");
            bail!("Neither SOCKET_FILE nor PLAYER_KEY environment variables are set, are you running in the manager?");
        };
        let player_key = env::var("PLAYER_KEY");
        let player_key = if let Ok(player_key) = player_key {
            player_key
        } else {
            println!("Neither SOCKET_FILE nor PLAYER_KEY environment variables are set, are you running in the manager?");
            bail!("PLAYER_KEY environment variable is unset, are you running in the manager?");
        };

        // send login
        stream.write(&LoginMessage {
            client_id: player_key.clone()
        })?;

        // wait for response with empty string in message field
        let msg = stream.read::<ReceivedMessage<String>>()?;
        let s = check_message(msg, &player_key[..])?;
        if &s[..] != "" {
            bail!("Non-empty login response: {}", s);
        }

        // block, and eventually receive the start game message
        let msg = stream.read::<ReceivedMessage<StartGameMessage>>()?;
        let StartGameMessage { mut world } = check_message(msg, &player_key[..])?;


        // then the start turn message
        let msg = stream.read::<ReceivedMessage<StartTurnMessage>>()?;
        let turn = check_message(msg, &player_key[..])?;
        world.start_turn(&turn);

        println!("Successfully connected to the manager!");

        // now return and let the player do their thing on the first turn :)
        Ok(GameController {
            old_world: world.clone(),
            world,
            config: Config::player_config(),
            turn: TurnMessage { changes: vec![] },
            stream: Some(stream),
            player_key: Some(player_key),
            time_left_ms: None,
        })
    }

    /// Submit your current turn and wait for your next turn. Blocks. Don't worry, you'll be
    /// paused during the blocking anyway.
    pub fn next_turn(&mut self) -> Result<(), Error> {
        if let None = self.stream {
            bail!("Controller is not in env mode, has no stream, can't call next_turn()");
        }
        if let None = self.player_key {
            bail!("No player key??");
        }

        // extract our previous turn, replacing it with an empty one
        let mut turn_message = TurnMessage { changes: vec![] };
        mem::swap(&mut self.turn, &mut turn_message);

        // send off our previous turn
        self.stream.as_mut().unwrap().write(&SentMessage {
            client_id: self.player_key.as_ref().unwrap().clone(),
            turn_message
        })?;

        // block and receive the state for our next turn
        let msg = self.stream.as_mut().unwrap().read::<ReceivedMessage<StartTurnMessage>>()?;
        let start_turn = check_message(msg, &self.player_key.as_ref().unwrap()[..])?;

        // setup the world state
        self.old_world.start_turn(&start_turn);
        self.world = self.old_world.clone();

        // set the time left
        self.time_left_ms = Some(start_turn.time_left_ms);

        // yield control to the player
        Ok(())
    }

    /// Get the time left at the start of this player's turn, in milliseconds.
    pub fn get_time_left_ms(&self) -> i32 {
        self.time_left_ms.expect("only the player controller should call get_time_left_ms()")
    }

    /// Initializes the game world and creates a new controller
    /// for a player to interact with it.
    /// Mainly for testing purposes.
    fn new_player(game: StartGameMessage) -> GameController {
        GameController {
            world: game.world.clone(),
            old_world: game.world,
            config: Config::player_config(),
            turn: TurnMessage { changes: vec![] },
            stream: None,
            player_key: None,
            time_left_ms: None,
        }
    }

    /// Starts the current turn, by updating the player's GameWorld with changes
    /// made since the last time the player had a turn.
    fn start_turn(&mut self, turn: &StartTurnMessage) {
        self.old_world.start_turn(turn);
        self.world = self.old_world.clone();
        self.turn = TurnMessage { changes: vec![] };
        self.time_left_ms = Some(turn.time_left_ms);
    }

    /// Ends the current turn. Returns the list of changes made in this turn.
    /// Mainly for testing purposes; use next_turn().
    fn end_turn(&mut self) -> TurnMessage {
        self.world.flush_viewer_changes();
        self.turn.clone()
    }

    // ************************************************************************
    // ************************** GENERAL METHODS *****************************
    // ************************************************************************

    /// The current round, starting at round 1 and up to `ROUND_LIMIT` rounds.
    /// A round consists of a turn from each team on each planet.
    pub fn round(&self) -> Rounds {
        self.world.round()
    }

    /// The current planet.
    pub fn planet(&self) -> Planet {
        self.world.planet()
    }

    /// The team whose turn it is.
    pub fn team(&self) -> Team {
        self.world.team()
    }

    /// The starting map of the given planet. Includes the map's planet,
    /// dimensions, impassable terrain, and initial units and karbonite.
    pub fn starting_map(&self, planet: Planet) -> &PlanetMap {
        self.world.starting_map(planet)
    }

    /// The karbonite in the team's resource pool.
    pub fn karbonite(&self) -> u32 {
        self.world.karbonite()
    }

    // ************************************************************************
    // ************************** SENSING METHODS *****************************
    // ************************************************************************

    /// The single unit with this ID. Use this method to get detailed
    /// statistics on a unit: heat, cooldowns, and properties of special
    /// abilities like units garrisoned in a rocket.
    ///
    /// * NoSuchUnit - the unit does not exist (inside the vision range).
    pub fn unit_ref(&self, id: UnitID) -> Result<&Unit, Error> {
        self.world.unit_ref(id)
    }

    /// The single unit with this ID. Use this method to get detailed
    /// statistics on a unit: heat, cooldowns, and properties of special
    /// abilities like units garrisoned in a rocket.
    ///
    /// * NoSuchUnit - the unit does not exist (inside the vision range).
    pub fn unit(&self, id: UnitID) -> Result<Unit, Error> {
        self.world.unit(id)
    }

    /// All the units within the vision range, in no particular order.
    /// Does not include units in space.
    pub fn units_ref(&self) -> Vec<&Unit> {
        self.world.units_ref()
    }

    /// All the units within the vision range, in no particular order.
    /// Does not include units in space.
    pub fn units(&self) -> Vec<Unit> {
        self.world.units()
    }

    /// All the units on your team.
    /// Does not include units in space.
    pub fn my_units(&self) -> Vec<Unit> {
        let my_team = self.world.team();
        self.world.units().iter().filter(|u| u.team() == my_team).map(|u| u.clone()).collect()
    }

    /// All the units within the vision range, by ID.
    /// Does not include units in space.
    pub fn units_by_id(&self) -> FnvHashMap<UnitID, Unit> {
        self.world.units_by_id()
    }

    /// All the units within the vision range, by location.
    /// Does not include units in garrisons or in space.
    pub fn units_by_loc(&self) -> FnvHashMap<MapLocation, UnitID> {
        self.world.units_by_loc()
    }

    /// All the units of this team that are in space. You cannot see units
    /// on the other team that are in space.
    pub fn units_in_space(&self) -> Vec<Unit> {
        self.world.units_in_space()
    }

    /// The karbonite at the given location.
    ///
    /// * LocationOffMap - the location is off the map.
    /// * LocationNotVisible - the location is outside the vision range.
    pub fn karbonite_at(&self, location: MapLocation) -> Result<u32, Error> {
        self.world.karbonite_at(location)
    }

    /// Returns an array of all locations within a certain radius squared of
    /// this location that are on the map.
    ///
    /// The locations are ordered first by the x-coordinate, then the
    /// y-coordinate. The radius squared is inclusive.
    pub fn all_locations_within(&self, location: MapLocation,
                                radius_squared: u32) -> Vec<MapLocation> {
        self.world.all_locations_within(location, radius_squared)
    }

    /// Whether the location is on the map and within the vision range.
    pub fn can_sense_location(&self, location: MapLocation) -> bool {
        self.world.can_sense_location(location)
    }

    /// Whether there is a unit with this ID within the vision range.
    pub fn can_sense_unit(&self, id: UnitID) -> bool {
        self.world.can_sense_unit(id)
    }

    /// Sense units near the location within the given radius, inclusive, in
    /// distance squared. The units are within the vision range.
    pub fn sense_nearby_units(&self, location: MapLocation, radius: u32)
                              -> Vec<Unit> {
        self.world.sense_nearby_units(location, radius)
    }

    /// Sense units near the location within the given radius, inclusive, in
    /// distance squared. The units are within the vision range. Additionally
    /// filters the units by team.
    pub fn sense_nearby_units_by_team(&self, location: MapLocation,
                                      radius: u32, team: Team) -> Vec<Unit> {
        self.world.sense_nearby_units_by_team(location, radius, team)
    }

    /// Sense units near the location within the given radius, inclusive, in
    /// distance squared. The units are within the vision range. Additionally
    /// filters the units by unit type.
    pub fn sense_nearby_units_by_type(&self, location: MapLocation,
                                      radius: u32, unit_type: UnitType) -> Vec<Unit> {
        self.world.sense_nearby_units_by_type(location, radius, unit_type)
    }

    /// The unit at the location, if it exists.
    ///
    /// * LocationOffMap - the location is off the map.
    /// * LocationNotVisible - the location is outside the vision range.
    pub fn sense_unit_at_location_opt(&self, location: MapLocation)
                                  -> Result<Option<Unit>, Error> {
        self.world.sense_unit_at_location(location)
    }

    /// Whether there is a visible unit at a location.
    pub fn has_unit_at_location(&self, location: MapLocation) -> bool {
        match self.world.sense_unit_at_location(location) {
            Ok(unit) => unit.is_some(),
            Err(_) => false
        }
    }

    /// The unit at the location, if it exists.
    ///
    /// * LocationOffMap - the location is off the map.
    /// * LocationNotVisible - the location is outside the vision range.
    /// * NullValue - there is no unit at that location.
    pub fn sense_unit_at_location(&self, location: MapLocation)
                                  -> Result<Unit, Error> {
        let loc = self.world.sense_unit_at_location(location)?;
        if let Some(loc) = loc {
            Ok(loc)
        } else {
            Err(GameError::NullValue)?
        }
    }

    // ************************************************************************
    // ************************** WEATHER METHODS *****************************
    // ************************************************************************

    /// The asteroid strike pattern on Mars.
    pub fn asteroid_pattern(&self) -> AsteroidPattern {
        self.world.asteroid_pattern()
    }

    /// The orbit pattern that determines a rocket's flight duration.
    pub fn orbit_pattern(&self) -> OrbitPattern {
        self.world.orbit_pattern()
    }

    /// The current duration of flight if a rocket were to be launched this
    /// round. Does not take into account any research done on rockets.
    pub fn current_duration_of_flight(&self) -> Rounds {
        self.world.current_duration_of_flight()
    }

    // ************************************************************************
    // *********************** COMMUNICATION METHODS **************************
    // ************************************************************************

    /// Gets a read-only version of this planet's team array. If the given
    /// planet is different from the planet of the player, reads the version
    /// of the planet's team array from COMMUNICATION_DELAY rounds prior.
    pub fn get_team_array(&self, planet: Planet) -> &TeamArray {
        self.world.get_team_array(planet)
    }

    /// Writes the value at the index of this planet's team array.
    ///
    /// * ArrayOutOfBounds - the index of the array is out of
    ///   bounds. It must be within [0, COMMUNICATION_ARRAY_LENGTH).
    pub fn write_team_array(&mut self, index: usize, value: i32) -> Result<(), Error> {
        let delta = Delta::WriteTeamArray { index, value };
        self.world.apply(&delta)?;
        if self.config.generate_turn_messages {
            self.turn.changes.push(delta);
        }
        Ok(())
    }

    // ************************************************************************
    // ********************** UNIT DESTRUCTION METHODS ************************
    // ************************************************************************

    /// Disintegrates the unit and removes it from the map. If the unit is a
    /// factory or a rocket, also disintegrates any units garrisoned inside it.
    ///
    /// * NoSuchUnit - the unit does not exist (inside the vision range).
    /// * TeamNotAllowed - the unit is not on the current player's team.
    pub fn disintegrate_unit(&mut self, unit_id: UnitID) -> Result<(), Error> {
        let delta = Delta::Disintegrate { unit_id };
        self.world.apply(&delta)?;
        if self.config.generate_turn_messages {
            self.turn.changes.push(delta);
        }
        Ok(())
    }

    // ************************************************************************
    // ************************* LOCATION METHODS *****************************
    // ************************************************************************

    /// Whether the location is clear for a unit to occupy, either by movement
    /// or by construction.
    ///
    /// * LocationOffMap - the location is off the map.
    /// * LocationNotVisible - the location is outside the vision range.
    pub fn is_occupiable(&self, location: MapLocation) -> Result<bool, Error> {
        self.world.is_occupiable(location)
    }

    /// Whether the robot can move in the given direction, without taking into
    /// account the unit's movement heat. Takes into account only the map
    /// terrain, positions of other robots, and the edge of the game map.
    pub fn can_move(&self, robot_id: UnitID, direction: Direction) -> bool {
        self.world.can_move(robot_id, direction)
    }

    /// Whether the robot is ready to move. Tests whether the robot's attack
    /// heat is sufficiently low.
    pub fn is_move_ready(&self, robot_id: UnitID) -> bool {
        self.world.is_move_ready(robot_id)
    }

    /// Moves the robot in the given direction.
    ///
    /// * NoSuchUnit - the robot does not exist (within the vision range).
    /// * TeamNotAllowed - the robot is not on the current player's team.
    /// * UnitNotOnMap - the robot is not on the map.
    /// * LocationNotVisible - the location is outside the vision range.
    /// * LocationOffMap - the location is off the map.
    /// * LocationNotEmpty - the location is occupied by a unit or terrain.
    /// * Overheated - the robot is not ready to move again.
    pub fn move_robot(&mut self, robot_id: UnitID, direction: Direction) -> Result<(), Error> {
        let delta = Delta::Move { robot_id, direction };
        self.world.apply(&delta)?;
        if self.config.generate_turn_messages {
            self.turn.changes.push(delta);
        }
        Ok(())
    }

    // ************************************************************************
    // *************************** ATTACK METHODS *****************************
    // ************************************************************************
   
    /// Whether the robot can attack the given unit, without taking into
    /// account the robot's attack heat. Takes into account only the robot's
    /// attack range, and the location of the robot and target.
    ///
    /// Healers cannot attack, and should use `can_heal()` instead.
    pub fn can_attack(&self, robot_id: UnitID, target_unit_id: UnitID) -> bool {
        self.world.can_attack(robot_id, target_unit_id)
    }

    /// Whether the robot is ready to attack. Tests whether the robot's attack
    /// heat is sufficiently low.
    ///
    /// Healers cannot attack, and should use `is_heal_ready()` instead.
    pub fn is_attack_ready(&self, robot_id: UnitID) -> bool {
        self.world.is_attack_ready(robot_id)
    }

    /// Commands a robot to attack a unit, dealing the 
    /// robot's standard amount of damage.
    ///
    /// Healers cannot attack, and should use `heal()` instead.
    ///
    /// * NoSuchUnit - the unit does not exist (inside the vision range).
    /// * TeamNotAllowed - the unit is not on the current player's team.
    /// * InappropriateUnitType - the unit is not a robot, or is a healer.
    /// * UnitNotOnMap - the unit or target is not on the map.
    /// * OutOfRange - the target location is not in range.
    /// * Overheated - the unit is not ready to attack.
    pub fn attack(&mut self, robot_id: UnitID, target_unit_id: UnitID) -> Result<(), Error> {
        let delta = Delta::Attack { robot_id, target_unit_id };
        self.world.apply(&delta)?;
        if self.config.generate_turn_messages {
            self.turn.changes.push(delta);
        }
        Ok(())
    }

    // ************************************************************************
    // ************************* RESEARCH METHODS *****************************
    // ************************************************************************

    /// The research info of the current team, including what branch is
    /// currently being researched, the number of rounds left.
    pub fn research_info(&self) -> Result<ResearchInfo, Error> {
        Ok(self.world.research_info())
    }

    /// Resets the research queue to be empty. Returns true if the queue was
    /// not empty before, and false otherwise.
    pub fn reset_research(&mut self) -> Result<bool, Error> {
        let delta = Delta::ResetResearchQueue;
        if self.config.generate_turn_messages {
            self.turn.changes.push(delta.clone());
        }
        Ok(self.world.reset_research())
    }

    /// Adds a branch to the back of the queue, if it is a valid upgrade, and
    /// starts research if it is the first in the queue.
    ///
    /// Returns whether the branch was successfully added.
    pub fn queue_research(&mut self, branch: UnitType) -> Result<bool, Error> {
        let delta = Delta::QueueResearch { branch };
        if self.config.generate_turn_messages {
            self.turn.changes.push(delta.clone());
        }
        Ok(self.world.queue_research(branch))
    }

    // ************************************************************************
    // *************************** WORKER METHODS *****************************
    // ************************************************************************

    /// Whether the worker is ready to harvest, and the given direction contains
    /// karbonite to harvest. The worker cannot already have performed an action 
    /// this round.
    pub fn can_harvest(&self, worker_id: UnitID, direction: Direction) -> bool {
        self.world.can_harvest(worker_id, direction)
    }

    /// Harvests up to the worker's harvest amount of karbonite from the given
    /// location, adding it to the team's resource pool.
    ///
    /// * NoSuchUnit - the worker does not exist (within the vision range).
    /// * TeamNotAllowed - the worker is not on the current player's team.
    /// * InappropriateUnitType - the unit is not a worker.
    /// * Overheated - the worker has already performed an action this turn.
    /// * UnitNotOnMap - the worker is not on the map.
    /// * LocationOffMap - the location in the target direction is off the map.
    /// * LocationNotVisible - the location is not in the vision range.
    /// * KarboniteDepositEmpty - the location described contains no Karbonite.
    pub fn harvest(&mut self, worker_id: UnitID, direction: Direction)
                   -> Result<(), Error> {
        let delta = Delta::Harvest { worker_id, direction };
        self.world.apply(&delta)?;
        if self.config.generate_turn_messages {
            self.turn.changes.push(delta);
        }
        Ok(())
    }

    /// Whether the worker can blueprint a unit of the given type. The worker
    /// can only blueprint factories, and rockets if Rocketry has been
    /// researched. The team must have sufficient karbonite in its resource
    /// pool. The worker cannot already have performed an action this round.
    pub fn can_blueprint(&self, worker_id: UnitID, unit_type: UnitType,
                         direction: Direction) -> bool {
        self.world.can_blueprint(worker_id, unit_type, direction)
    }

    /// Blueprints a unit of the given type in the given direction. Subtract
    /// cost of that unit from the team's resource pool.
    ///
    /// * NoSuchUnit - the worker does not exist (within the vision range).
    /// * TeamNotAllowed - the worker is not on the current player's team.
    /// * InappropriateUnitType - the unit is not a worker, or the unit type
    ///   is not a structure.
    /// * Overheated - the worker has already performed an action this turn.
    /// * UnitNotOnMap - the unit is not on the map.
    /// * LocationOffMap - the location in the target direction is off the map.
    /// * LocationNotVisible - the location is outside the vision range.
    /// * LocationNotEmpty - the location in the target direction is already
    ///   occupied.
    /// * CannotBuildOnMars - you cannot blueprint a structure on Mars.
    /// * ResearchNotUnlocked - you do not have the needed research to blueprint rockets.
    /// * InsufficientKarbonite - your team does not have enough Karbonite to
    ///   build the requested structure.
    pub fn blueprint(&mut self, worker_id: UnitID, structure_type: UnitType,
                     direction: Direction) -> Result<(), Error> {
        let delta = Delta::Blueprint { worker_id, structure_type, direction };
        self.world.apply(&delta)?;
        if self.config.generate_turn_messages {
            self.turn.changes.push(delta);
        }
        Ok(())
    }

    /// Whether the worker can build a blueprint with the given ID. The worker
    /// and the blueprint must be adjacent to each other. The worker cannot
    /// already have performed an action this round.
    pub fn can_build(&self, worker_id: UnitID, blueprint_id: UnitID) -> bool {
        self.world.can_build(worker_id, blueprint_id)
    }

    /// Builds a given blueprint, increasing its health by the worker's build
    /// amount. If raised to maximum health, the blueprint becomes a completed
    /// structure.
    ///
    /// * NoSuchUnit - either unit does not exist (within the vision range).
    /// * TeamNotAllowed - either unit is not on the current player's team.
    /// * UnitNotOnMap - the worker is not on the map.
    /// * InappropriateUnitType - the unit is not a worker, or the blueprint
    ///   is not a structure.
    /// * Overheated - the worker has already performed an action this turn.
    /// * OutOfRange - the worker is not adjacent to the blueprint.
    /// * StructureAlreadyBuilt - the blueprint has already been completed.
    pub fn build(&mut self, worker_id: UnitID, blueprint_id: UnitID)
                 -> Result<(), Error> {
        let delta = Delta::Build { worker_id, blueprint_id };
        self.world.apply(&delta)?;
        if self.config.generate_turn_messages {
            self.turn.changes.push(delta);
        }
        Ok(())
    }

    /// Whether the given worker can repair the given strucutre. Tests that the worker
    /// is able to execute a worker action, that the structure is built, and that the
    /// structure is within range.
    pub fn can_repair(&self, worker_id: UnitID, structure_id: UnitID) -> bool {
        self.world.can_repair(worker_id, structure_id)
    }

    /// Commands the worker to repair a structure, repleneshing health to it. This
    /// can only be done to structures which have been fully built.
    ///
    /// * NoSuchUnit - either unit does not exist (within the vision range).
    /// * TeamNotAllowed - either unit is not on the current player's team.
    /// * UnitNotOnMap - the worker is not on the map.
    /// * InappropriateUnitType - the unit is not a worker, or the target
    ///   is not a structure.
    /// * Overheated - the worker has already performed an action this turn.
    /// * OutOfRange - the worker is not adjacent to the structure.
    /// * StructureNotYetBuilt - the structure has not been completed.
    pub fn repair(&mut self, worker_id: UnitID, structure_id: UnitID) -> Result<(), Error> {
        let delta = Delta::Repair { worker_id, structure_id };
        self.world.apply(&delta)?;
        if self.config.generate_turn_messages {
            self.turn.changes.push(delta);
        }
        Ok(())
    }

    /// Whether the worker is ready to replicate. Tests that the worker's
    /// ability heat is sufficiently low, that the team has sufficient
    /// karbonite in its resource pool, and that the square in the given
    /// direction is empty.
    pub fn can_replicate(&self, worker_id: UnitID, direction: Direction) -> bool {
        self.world.can_replicate(worker_id, direction)
    }

    /// Replicates a worker in the given direction. Subtracts the cost of the
    /// worker from the team's resource pool.
    ///
    /// * NoSuchUnit - the worker does not exist (within the vision range).
    /// * TeamNotAllowed - the worker is not on the current player's team.
    /// * InappropriateUnitType - the unit is not a worker.
    /// * Overheated - the worker is not ready to replicate again.
    /// * InsufficientKarbonite - your team does not have enough Karbonite for
    ///   the worker to replicate.
    /// * UnitNotOnMap - the worker is not on the map.
    /// * LocationOffMap - the location in the target direction is off the map.
    /// * LocationNotVisible - the location is outside the vision range.
    /// * LocationNotEmpty - the location in the target direction is already
    ///   occupied.
    pub fn replicate(&mut self, worker_id: UnitID, direction: Direction)
                     -> Result<(), Error> {
        let delta = Delta::Replicate { worker_id, direction };
        self.world.apply(&delta)?;
        if self.config.generate_turn_messages {
            self.turn.changes.push(delta);
        }
        Ok(())
    }

    // ************************************************************************
    // *************************** KNIGHT METHODS *****************************
    // ************************************************************************

    /// Whether the knight can javelin the given robot, without taking into
    /// account the knight's ability heat. Takes into account only the knight's
    /// ability range, and the location of the robot.
    pub fn can_javelin(&self, knight_id: UnitID, target_unit_id: UnitID) -> bool {
        self.world.can_javelin(knight_id, target_unit_id)
    }

    /// Whether the knight is ready to javelin. Tests whether the knight's
    /// ability heat is sufficiently low.
    pub fn is_javelin_ready(&self, knight_id: UnitID) -> bool {
        self.world.is_javelin_ready(knight_id)
    }

    /// Javelins the robot, dealing the knight's standard damage.
    ///
    /// * NoSuchUnit - either unit does not exist (inside the vision range).
    /// * TeamNotAllowed - the knight is not on the current player's team.
    /// * UnitNotOnMap - the knight is not on the map.
    /// * InappropriateUnitType - the unit is not a knight.
    /// * ResearchNotUnlocked - you do not have the needed research to use javelin.
    /// * OutOfRange - the target does not lie within ability range of the knight.
    /// * Overheated - the knight is not ready to use javelin again.
    pub fn javelin(&mut self, knight_id: UnitID, target_unit_id: UnitID) -> Result<(), Error> {
        let delta = Delta::Javelin { knight_id, target_unit_id };
        self.world.apply(&delta)?;
        if self.config.generate_turn_messages {
            self.turn.changes.push(delta);
        }
        Ok(())
    }

    // ************************************************************************
    // *************************** RANGER METHODS *****************************
    // ************************************************************************

    /// Whether the ranger can begin to snipe the given location, without
    /// taking into account the ranger's ability heat. Takes into account only
    /// the target location and the unit's type and unlocked abilities.
    pub fn can_begin_snipe(&self, ranger_id: UnitID, location: MapLocation) -> bool {
        self.world.can_begin_snipe(ranger_id, location)
    }

    /// Whether the ranger is ready to begin snipe. Tests whether the ranger's
    /// ability heat is sufficiently low.
    pub fn is_begin_snipe_ready(&self, ranger_id: UnitID) -> bool {
        self.world.is_begin_snipe_ready(ranger_id)
    }

    /// Begins the countdown to snipe a given location. Maximizes the units
    /// attack and movement heats until the ranger has sniped. The ranger may
    /// begin the countdown at any time, including resetting the countdown
    /// to snipe a different location.
    ///
    /// * NoSuchUnit - either unit does not exist (inside the vision range).
    /// * TeamNotAllowed - the ranger is not on the current player's team.
    /// * UnitNotOnMap - the ranger is not on the map.
    /// * InappropriateUnitType - the unit is not a ranger.
    /// * ResearchNotUnlocked - you do not have the needed research to use snipe.
    /// * Overheated - the ranger is not ready to use snipe again.
    pub fn begin_snipe(&mut self, ranger_id: UnitID, location: MapLocation)
                       -> Result<(), Error> {
        let delta = Delta::BeginSnipe { ranger_id, location };
        self.world.apply(&delta)?;
        if self.config.generate_turn_messages {
            self.turn.changes.push(delta);
        }
        Ok(())
    }

    // ************************************************************************
    // **************************** MAGE METHODS ******************************
    // ************************************************************************
    
    /// Whether the mage can blink to the given location, without taking into
    /// account the mage's ability heat. Takes into account only the mage's
    /// ability range, the map terrain, positions of other units, and the edge
    /// of the game map.
    pub fn can_blink(&self, mage_id: UnitID, location: MapLocation) -> bool {
        self.world.can_blink(mage_id, location)
    }

    /// Whether the mage is ready to blink. Tests whether the mage's ability
    /// heat is sufficiently low.
    pub fn is_blink_ready(&self, mage_id: UnitID) -> bool {
        self.world.is_blink_ready(mage_id)
    }

    /// Blinks the mage to the given location.
    ///
    /// * NoSuchUnit - the mage does not exist (inside the vision range).
    /// * TeamNotAllowed - the mage is not on the current player's team.
    /// * UnitNotOnMap - the mage is not on the map.
    /// * InappropriateUnitType - the unit is not a mage.
    /// * ResearchNotUnlocked - you do not have the needed research to use blink.
    /// * OutOfRange - the target does not lie within ability range of the mage.
    /// * LocationOffMap - the target location is not on this planet's map.
    /// * LocationNotVisible - the target location is outside the vision range.
    /// * LocationNotEmpty - the target location is already occupied.
    /// * Overheated - the mage is not ready to use blink again.
    pub fn blink(&mut self, mage_id: UnitID, location: MapLocation) -> Result<(), Error> {
        let delta = Delta::Blink { mage_id, location };
        self.world.apply(&delta)?;
        if self.config.generate_turn_messages {
            self.turn.changes.push(delta);
        }
        Ok(())
    }

    // ************************************************************************
    // *************************** HEALER METHODS *****************************
    // ************************************************************************

    /// Whether the healer can heal the given robot, without taking into
    /// account the healer's attack heat. Takes into account only the healer's
    /// attack range, and the location of the robot.
    pub fn can_heal(&self, healer_id: UnitID, target_robot_id: UnitID) -> bool {
        self.world.can_heal(healer_id, target_robot_id)
    }

    /// Whether the healer is ready to heal. Tests whether the healer's attack
    /// heat is sufficiently low.
    pub fn is_heal_ready(&self, healer_id: UnitID) -> bool {
        self.world.is_heal_ready(healer_id)
    }

    /// Commands the healer to heal the target robot.
    ///
    /// * NoSuchUnit - either unit does not exist (inside the vision range).
    /// * InappropriateUnitType - the unit is not a healer, or the target is not
    ///   a robot.
    /// * TeamNotAllowed - either robot is not on the current player's team.
    /// * UnitNotOnMap - the healer is not on the map.
    /// * OutOfRange - the target does not lie within "attack" range of the healer.
    /// * Overheated - the healer is not ready to heal again.
    pub fn heal(&mut self, healer_id: UnitID, target_robot_id: UnitID) -> Result<(), Error> {
        let delta = Delta::Heal { healer_id, target_robot_id };
        self.world.apply(&delta)?;
        if self.config.generate_turn_messages {
            self.turn.changes.push(delta);
        }
        Ok(())
    }

    /// Whether the healer can overcharge the given robot, without taking into
    /// account the healer's ability heat. Takes into account only the healer's
    /// ability range, and the location of the robot.
    pub fn can_overcharge(&self, healer_id: UnitID, target_robot_id: UnitID) -> bool {
        self.world.can_overcharge(healer_id, target_robot_id)
    }

    /// Whether the healer is ready to overcharge. Tests whether the healer's
    /// ability heat is sufficiently low.
    pub fn is_overcharge_ready(&self, healer_id: UnitID) -> bool {
        self.world.is_overcharge_ready(healer_id)
    }

    /// Overcharges the robot, resetting the robot's cooldowns. The robot must
    /// be on the same team as you.
    ///
    /// * NoSuchUnit - either unit does not exist (inside the vision range).
    /// * TeamNotAllowed - either robot is not on the current player's team.
    /// * UnitNotOnMap - the healer is not on the map.
    /// * InappropriateUnitType - the unit is not a healer, or the target is not
    ///   a robot.
    /// * ResearchNotUnlocked - you do not have the needed research to use overcharge.
    /// * OutOfRange - the target does not lie within ability range of the healer.
    /// * Overheated - the healer is not ready to use overcharge again.
    pub fn overcharge(&mut self, healer_id: UnitID, target_robot_id: UnitID)
                      -> Result<(), Error> {
        let delta = Delta::Overcharge { healer_id, target_robot_id };
        self.world.apply(&delta)?;
        if self.config.generate_turn_messages {
            self.turn.changes.push(delta);
        }
        Ok(())
    }

    // ************************************************************************
    // ************************* STRUCTURE METHODS ****************************
    // ************************************************************************

    /// Whether the robot can be loaded into the given structure's garrison. The robot
    /// must be ready to move and must be adjacent to the structure. The structure
    /// and the robot must be on the same team, and the structure must have space.
    pub fn can_load(&self, structure_id: UnitID, robot_id: UnitID) -> bool {
        self.world.can_load(structure_id, robot_id)
    }

    /// Loads the robot into the garrison of the structure.
    ///
    /// * NoSuchUnit - either unit does not exist (inside the vision range).
    /// * TeamNotAllowed - either unit is not on the current player's team.
    /// * UnitNotOnMap - either unit is not on the map.
    /// * Overheated - the robot is not ready to move again.
    /// * InappropriateUnitType - the first unit is not a structure, or the
    ///   second unit is not a robot.
    /// * StructureNotYetBuilt - the structure has not yet been completed.
    /// * GarrisonFull - the structure's garrison is already full.
    /// * OutOfRange - the robot is not adjacent to the structure.
    pub fn load(&mut self, structure_id: UnitID, robot_id: UnitID)
                    -> Result<(), Error> {
        let delta = Delta::Load { structure_id, robot_id };
        self.world.apply(&delta)?;
        if self.config.generate_turn_messages {
            self.turn.changes.push(delta);
        }
        Ok(())
    }

    /// Tests whether the given structure is able to unload a unit in the
    /// given direction. There must be space in that direction, and the unit
    /// must be ready to move.
    pub fn can_unload(&self, structure_id: UnitID, direction: Direction) -> bool {
        self.world.can_unload(structure_id, direction)
    }

    /// Unloads a robot from the garrison of the specified structure into an 
    /// adjacent space. Robots are unloaded in the order they were loaded.
    ///
    /// * NoSuchUnit - the unit does not exist (inside the vision range).
    /// * TeamNotAllowed - either unit is not on the current player's team.
    /// * UnitNotOnMap - the structure is not on the map.
    /// * InappropriateUnitType - the unit is not a structure.
    /// * StructureNotYetBuilt - the structure has not yet been completed.
    /// * GarrisonEmpty - the structure's garrison is already empty.
    /// * LocationOffMap - the location in the target direction is off the map.
    /// * LocationNotEmpty - the location in the target direction is already
    ///   occupied.
    /// * Overheated - the robot inside the structure is not ready to move again.
    pub fn unload(&mut self, structure_id: UnitID, direction: Direction)
                      -> Result<(), Error> {
        let delta = Delta::Unload { structure_id, direction };
        self.world.apply(&delta)?;
        if self.config.generate_turn_messages {
            self.turn.changes.push(delta);
        }
        Ok(())
    }

    // ************************************************************************
    // ************************** FACTORY METHODS *****************************
    // ************************************************************************

    /// Whether the factory can produce a robot of the given type. The factory
    /// must not currently be producing a robot, and the team must have
    /// sufficient resources in its resource pool.
    pub fn can_produce_robot(&mut self, factory_id: UnitID, robot_type: UnitType) -> bool {
        self.world.can_produce_robot(factory_id, robot_type)
    }

    /// Starts producing the robot of the given type.
    ///
    /// * NoSuchUnit - the factory does not exist (inside the vision range).
    /// * TeamNotAllowed - the factory is not on the current player's team.
    /// * InappropriateUnitType - the unit is not a factory, or the unit type
    ///   is not a robot.
    /// * StructureNotYetBuilt - the factory has not yet been completed.
    /// * FactoryBusy - the factory is already producing a unit.
    /// * InsufficientKarbonite - your team does not have enough Karbonite to
    ///   produce the given robot.
    pub fn produce_robot(&mut self, factory_id: UnitID, robot_type: UnitType)
                       -> Result<(), Error> {
        let delta = Delta::ProduceRobot { factory_id, robot_type };
        self.world.apply(&delta)?;
        if self.config.generate_turn_messages {
            self.turn.changes.push(delta);
        }
        Ok(())
    }

    // ************************************************************************
    // *************************** ROCKET METHODS *****************************
    // ************************************************************************

    /// The landing rounds and locations of rockets in space that belong to the
    /// current team.
    pub fn rocket_landings(&self) -> RocketLandingInfo {
        self.world.rocket_landings()
    }

    /// Whether the rocket can launch into space to the given destination. The
    /// rocket can launch if the it has never been used before. The destination
    /// is valid if it contains passable terrain on the other planet.
    pub fn can_launch_rocket(&self, rocket_id: UnitID, destination: MapLocation) -> bool {
        self.world.can_launch_rocket(rocket_id, destination)
    }

    /// Launches the rocket into space, damaging the units adjacent to the
    /// takeoff location.
    ///
    /// * NoSuchUnit - the rocket does not exist (inside the vision range).
    /// * TeamNotAllowed - the rocket is not on the current player's team.
    /// * SamePlanet - the rocket cannot fly to a location on the same planet.
    /// * InappropriateUnitType - the unit is not a rocket.
    /// * StructureNotYetBuilt - the rocket has not yet been completed.
    /// * RocketUsed - the rocket has already been used.
    /// * LocationOffMap - the given location is off the map.
    /// * LocationNotEmpty - the given location contains impassable terrain.
    pub fn launch_rocket(&mut self, rocket_id: UnitID, location: MapLocation)
                         -> Result<(), Error> {
        let delta = Delta::LaunchRocket { rocket_id, location };
        self.world.apply(&delta)?;
        if self.config.generate_turn_messages {
            self.turn.changes.push(delta);
        }
        Ok(())
    }

    // ************************************************************************
    // ************************************************************************
    // ************************************************************************
    // *************************** MANAGER API ********************************
    // ************************************************************************
    // ************************************************************************
    // ************************************************************************

    /// Initializes the game world and creates a new controller
    /// for the manager to interact with it.
    ///
    /// DO NOT CALL THIS FUNCTION UNLESS YOU ARE THE MANAGER!
    pub fn new_manager(map: GameMap) -> GameController {
        let world = GameWorld::new(map);
        GameController {
            world: world.clone(),
            old_world: world,
            config: Config::runner_config(),
            turn: TurnMessage { changes: vec![] },
            stream: None,
            player_key: None,
            time_left_ms: None,
        }
    }

    /// The start turn message to send to the first player to move. Should
    /// only be called on Round 1, and should only be sent to Red Earth.
    ///
    /// Panics if we're past Round 1...
    ///
    /// The time left is the amount of time left for the initial player,
    /// which also happens to be the total amount of time in the initial pool.
    ///
    /// DO NOT CALL THIS FUNCTION UNLESS YOU ARE THE MANAGER!
    pub fn initial_start_turn_message(&self, time_left_ms: i32) -> InitialTurnApplication {
        let mut world = self.world.clone();
        world.cached_world.clear();
        InitialTurnApplication {
            start_turn: self.world.initial_start_turn_message(time_left_ms),
            viewer: ViewerKeyframe { world },
        }
    }

    /// Get the first message to send to each player and initialize the world.
    ///
    /// DO NOT CALL THIS FUNCTION UNLESS YOU ARE THE MANAGER!
    pub fn start_game(&self, player: Player) -> StartGameMessage {
        StartGameMessage {
            world: self.world.cached_world(player).clone(),
        }
    }

    /// Given a TurnMessage from a player, apply those changes.
    /// Receives the StartTurnMessage for the next player.
    ///
    /// The time left is the amount of time left for the next player to go,
    /// and not the player whose turn you are applying.
    ///
    /// DO NOT CALL THIS FUNCTION UNLESS YOU ARE THE MANAGER!
    pub fn apply_turn(&mut self, turn: &TurnMessage, time_left_ms: i32) -> TurnApplication {
        // Serialize the filtered game state to send to the player
        let start_turn = self.world.apply_turn(turn, time_left_ms);
        // Serialize the game state to send to the viewer
        let viewer = ViewerMessage { 
            changes: turn.changes.clone(),
            units: self.world.get_viewer_units(),
            additional_changes: self.world.flush_viewer_changes(),
            karbonite: self.world.karbonite(),
        };
        TurnApplication {
            start_turn, viewer
        }
    }    
    
    /// Determines if the game has ended, returning the winning team if so.
    ///
    /// DO NOT CALL THIS FUNCTION UNLESS YOU ARE THE MANAGER!
    pub fn is_game_over(&self) -> Option<Team> {
        self.world.is_game_over()
    }

    /// DO NOT CALL THIS FUNCTION UNLESS YOU ARE THE MANAGER!
    pub fn is_over(&self) -> bool {
        self.is_game_over().is_some()
    }

    /// DO NOT CALL THIS FUNCTION UNLESS YOU ARE THE MANAGER!
    pub fn winning_team(&self) -> Result<Team, Error> {
        if let Some(team) = self.is_game_over() {
            Ok(team)
        } else {
            bail!("Game is not finished");
        }
    }

    pub fn manager_viewer_message(&self) -> String {
        let earth_map = &self.world.planet_maps[&Earth];
        let earth_units = &self.world.planet_states.get(&Earth);
        let mars_map = &self.world.planet_maps[&Mars];
        let mars_units = &self.world.planet_states.get(&Mars);
        let eh = earth_map.height;
        let ew = earth_map.width;
        let mh = mars_map.height;
        let mw = mars_map.width;

        let mut message = ManagerViewMessage {
            earth_width: ew as u32,
            earth_height: eh as u32,
            mars_width: mw as u32,
            mars_height: mh as u32,
            earth: vec![0; 2*ew*eh],
            mars: vec![0; 2*mw*mh],
            // backcompat
            width: ew as u32,
            height: eh as u32,
        };

        for x in 0..ew {
            for y in 0..eh {
                let loc = MapLocation::new(Earth, x as i32, y as i32);
                if let Some(id) = earth_units.and_then(|eu| eu.units_by_loc.get(&loc)) {
                    let unit = &earth_units.unwrap().units[&id];
                    let unit_int = match unit.unit_type() {
                        Worker => 1,
                        Knight => 2,
                        Ranger => 3,
                        Mage => 4,
                        Healer => 5,
                        Factory => 6,
                        Rocket => 7,
                    };
                    let team_int = match unit.team() {
                        Red => 0,
                        Blue => 1,
                    };
                    message.earth[(x+y*ew)*2] = unit_int;
                    message.earth[(x+y*ew)*2+1] = team_int;
                } else if !earth_map.is_passable_terrain[y as usize][x as usize] {
                    message.earth[(x+y*ew)*2] = 8;
                    message.earth[(x+y*ew)*2+1] = 3;
                } else {
                    message.earth[(x+y*ew)*2] = 0;
                    message.earth[(x+y*ew)*2+1] = 3;
                }
            }
        }
        for x in 0..mw {
            for y in 0..mh {
                let loc = MapLocation::new(Mars, x as i32, y as i32);
                if let Some(id) = mars_units.and_then(|mu| mu.units_by_loc.get(&loc)) {
                    let unit = &mars_units.unwrap().units[&id];
                    let unit_int = match unit.unit_type() {
                        Worker => 1,
                        Knight => 2,
                        Ranger => 3,
                        Mage => 4,
                        Healer => 5,
                        Factory => 6,
                        Rocket => 7,
                    };
                    let team_int = match unit.team() {
                        Red => 0,
                        Blue => 1,
                    };
                    message.mars[(x+y*mw)*2] = unit_int;
                    message.mars[(x+y*mw)*2+1] = team_int;
                } else if !mars_map.is_passable_terrain[y as usize][x as usize] {
                    message.mars[(x+y*mw)*2] = 8;
                    message.mars[(x+y*mw)*2+1] = 3;
                } else {
                    message.mars[(x+y*mw)*2] = 0;
                    message.mars[(x+y*mw)*2+1] = 3;
                }
            }
        }
        use serde_json::to_string;
        to_string(&message).unwrap()
    }

    #[inline(never)]
    pub fn print_game_ansi(&self) {
        let log_unit = |unit: &Unit| {
            let symbol = match unit.unit_type() {
                Worker => "W",
                Knight => "K",
                Ranger => "R",
                Mage => "M",
                Healer => "H",
                Factory => "=",
                Rocket => "^",
            };
            let mut style = Style::new();

            if let Ok(mc) = unit.movement_heat() {
                if mc >= 10 {
                    style = style.underline();
                }
            }
            if let Ok(ac) = unit.ability_heat() {
                if ac >= 10 {
                    style = style.strikethrough();
                }
            }
            if unit.unit_type().is_structure() && !unit.structure_is_built().unwrap() {
                style = style.reverse();
            }
            if unit.team() == Red {
                style = style.fg(Colour::Red);
            } else {
                style = style.fg(Colour::Blue);
            }
            style.paint(symbol)
        };

        let earth_map = &self.world.planet_maps[&Earth];
        let earth_units = &self.world.planet_states.get(&Earth);
        let mars_map = &self.world.planet_maps[&Mars];
        let mars_units = &self.world.planet_states.get(&Mars);
        let bg = Style::new().on(Colour::White);

        let ew = earth_map.width;
        let eh = earth_map.height;
        let mw = mars_map.width;
        let mh = mars_map.height;

        let eb = Style::new().fg(Colour::Green);
        let mb = Style::new().fg(Colour::Yellow);

        let strike = self.world.asteroids.pattern.get(&self.round());
        let sb = Style::new().on(Fixed(11));

        let edge = |st: Style, w: usize| {
            print!("{}", st.paint("+"));
            for _ in 0..w {
                print!("{}", st.paint("-"));
            }
            print!("{}", st.paint("+"));
        };
        
        // https://stackoverflow.com/questions/4842424/list-of-ansi-color-escape-sequences
        let k_levels = [
            (0,  Style::new()),
            (3,  Style::new().on(Fixed(16))),
            (6,  Style::new().on(Fixed(17))),
            (9,  Style::new().on(Fixed(18))),
            (12,  Style::new().on(Fixed(19))),
            (15,  Style::new().on(Fixed(20))),
            (18,  Style::new().on(Fixed(21))),
            (21,  Style::new().on(Fixed(56))),
            (24,  Style::new().on(Fixed(57))),
            (27,  Style::new().on(Fixed(93))),
            (32,  Style::new().on(Fixed(129))),
            (40,  Style::new().on(Fixed(165))),
            (50, Style::new().on(Fixed(201))),
            (60, Style::new().on(Fixed(206))),
            (75, Style::new().on(Fixed(205))),
            (95, Style::new().on(Fixed(210))),
            (120, Style::new().on(Fixed(209))),
            (200, Style::new().on(Fixed(208))),
            (400, Style::new().on(Fixed(220))),
            (800, Style::new().on(Fixed(226))),
            (u32::max_value(), Style::new().on(Fixed(160))),
        ];
        let k = |karb: u32| {
            for &(l, s) in k_levels.iter() {
                if l >= karb {
                    print!("{}", s.paint(" "));
                    return;
                }
            }
        };

        let sea = Style::new().on(Colour::Blue).paint("~");

        edge(eb, ew);
        edge(mb, mw);
        println!("");

        let th = usize::max(eh, mh);

        for py in (-1..th as i32).rev() {
            if py >= (th as i32 - eh as i32) {
                let y = py - (th as i32 - eh as i32);
                print!("{}", eb.paint("|"));
                for x in 0..ew {
                    if self.round() > 750 {
                        print!("{}", sea);
                        continue;
                    }
                    let loc = MapLocation::new(Earth, x as i32, y);
                    if let Some(id) = earth_units.and_then(|eu| eu.units_by_loc.get(&loc)) {
                        let unit = &earth_units.unwrap().units[&id];
                        print!("{}", log_unit(unit));
                    } else if !earth_map.is_passable_terrain[y as usize][x as usize] {
                        print!("{}", bg.paint(" "));
                    } else {
                        if let &Some(ref eu) = earth_units {
                            k(eu.karbonite[y as usize][x as usize]);
                        } else {
                            print!(" ");
                        }
                    }
                }
                print!("{}", eb.paint("|"));
            } else if py == (th as i32 - eh as i32) - 1 {
                edge(eb, ew);
            } else {
                for _ in 0..ew + 2 {
                    print!(" ");
                }
            }
            if py >= (th as i32 - mh as i32) {
                let y = py - (th as i32 - mh as i32);
                print!("{}", mb.paint("|"));
                for x in 0..mw {
                    let loc = MapLocation::new(Mars, x as i32, y);
                    if let Some(strike) = strike {
                        if loc == strike.location {
                            print!("{}", sb.paint(" "));
                            continue;
                        }
                    }
                    if let Some(id) = mars_units.and_then(|mu| mu.units_by_loc.get(&loc)) {
                        let unit = &mars_units.unwrap().units[&id];
                        print!("{}", log_unit(&unit));
                    } else if !mars_map.is_passable_terrain[y as usize][x as usize] {
                        print!("{}", bg.paint(" "));
                    } else {
                        if let &Some(ref mu) = mars_units {
                            k(mu.karbonite[y as usize][x as usize]);
                        } else {
                            print!(" ");
                        }
                    }
                }
                print!("{}", mb.paint("|"));
            } else if py == (th as i32 - mh as i32) - 1 {
                edge(mb, mw);
            }
            println!("");
        }
        println!("");
    }

    // Get team karbonite from manager.
    pub fn manager_karbonite(&self, team: Team) -> u32 {
        self.world.manager_karbonite(team)
    }
}

/// Returned from apply_turn.
/// This struct only exists because the bindings don't do tuples yet.
#[derive(Debug, Clone)]
pub struct TurnApplication {
    pub start_turn: StartTurnMessage,
    pub viewer: ViewerMessage
}

/// Returned from initial_start_turn_message.
#[derive(Debug, Clone)]
pub struct InitialTurnApplication {
    pub start_turn: StartTurnMessage,
    pub viewer: ViewerKeyframe
}

/// Run a test game between two rust bots.
pub fn run_game_ansi<R, B>(mut r: R, mut b: B, turns: usize, delay: u32) 
        where R: FnMut(&mut GameController) -> Result<(), Error>,
              B: FnMut(&mut GameController) -> Result<(), Error> {

    // A filler time that doesn't matter for this test game.
    let time = 10000;
    let mut map = GameMap::test_map();

    map.earth_map.is_passable_terrain[5][16] = false;
    map.earth_map.is_passable_terrain[12][0] = false;

    let mut master = GameController::new_manager(map);
    let players: [Player; 4] = [
        Player { team: Red, planet: Earth },
        Player { team: Blue, planet: Earth },
        Player { team: Red, planet: Mars },
        Player { team: Blue, planet: Mars }
    ];
    let mut pcs: Vec<_> = players.iter().map(|p| GameController::new_player(master.start_game(*p))).collect();

    let mut lastturn: Option<StartTurnMessage> = None;

    for i in 0..turns*4 {
        let p = i % 4;
        if lastturn.is_some() {
            let mut nx = None;
            mem::swap(&mut lastturn, &mut nx);
            pcs[p].start_turn(&nx.unwrap());
        } else {
            pcs[p].start_turn(&master.initial_start_turn_message(time).start_turn);
        }

        if players[p].team == Red {
            r(&mut pcs[p]).expect("player errored");
        } else {
            b(&mut pcs[p]).expect("player errored");
        }

        println!("round: {:?} team: {:?} planet: {:?} karbonite: {:?}",
            pcs[p].round(), pcs[p].team(), pcs[p].planet(), pcs[p].karbonite());

        let TurnApplication { start_turn, .. } = master.apply_turn(&pcs[p].end_turn(), time);
        lastturn = Some(start_turn);

        println!("-- master view --");
        master.print_game_ansi();
        println!("-- player view --");
        pcs[p].print_game_ansi();
        use std::{thread, time};
        thread::sleep(time::Duration::from_millis(delay.into()));
        if let Some(team) = master.is_game_over() {
            println!("Winner: {:?}", team);
            return;
        }
    }
}

#[cfg(test)]
mod tests {
    use super::*;

    #[test]
    fn test_turn() {
        // NOTE: This test depends on movement working properly.
        let red_player = Player::new(Team::Red, Planet::Earth);
        let blue_player = Player::new(Team::Blue, Planet::Earth);

        // Place some robots manually on the Earth map, for sake of testing.
        let mut map = GameMap::test_map();
        map.earth_map.initial_units = vec![
            Unit::new(1, Team::Red, UnitType::Knight, 0,
                Location::OnMap(MapLocation::new(Planet::Earth, 0, 0))).unwrap(),
            Unit::new(2, Team::Blue, UnitType::Knight, 0,
                Location::OnMap(MapLocation::new(Planet::Earth, 1, 0))).unwrap(),
        ];

        // Create a controller for the manager.
        let mut manager_controller = GameController::new_manager(map);
        let red_robot = 1;
        let blue_robot = 2;

        // Create controllers for each Earth player, so the first
        // player can see the new robots, then start red's turn.
        let red_start_game_msg = manager_controller.start_game(red_player);
        let blue_start_game_msg = manager_controller.start_game(blue_player);
        let mut player_controller_red = GameController::new_player(red_start_game_msg);
        let mut player_controller_blue = GameController::new_player(blue_start_game_msg);

        // The manager keeps track of the times for each player somewhere.
        let red_time = 10000;
        let blue_time = 10000;
        assert_eq![manager_controller.time_left_ms, None];
        assert_eq![player_controller_red.time_left_ms, None];
        assert_eq![player_controller_blue.time_left_ms, None];

        // Send the first STM to red and test that red can move as expected.
        // The initial stm should take the time of the first player to move.
        let initial_start_turn_msg = manager_controller.initial_start_turn_message(red_time);
        player_controller_red.start_turn(&initial_start_turn_msg.start_turn);
        assert![!player_controller_red.can_move(red_robot, Direction::East)];
        assert![player_controller_red.can_move(red_robot, Direction::Northeast)];
        assert![player_controller_red.move_robot(red_robot, Direction::Northeast).is_ok()];
        assert_eq![player_controller_red.get_time_left_ms(), red_time];

        // End red's turn, and pass the message to the manager, which
        // generates blue's start turn message and starts blue's turn.
        let red_turn_msg = player_controller_red.end_turn();
        assert_eq![player_controller_red.get_time_left_ms(), red_time];

        // Update the red time, but pass in the blue time to apply_turn().
        // red_time = red_time - delta + time per round;
        let application = manager_controller.apply_turn(&red_turn_msg, blue_time);
        let blue_start_turn_msg = application.start_turn;
        player_controller_blue.start_turn(&blue_start_turn_msg);
        assert_eq![player_controller_blue.get_time_left_ms(), blue_time];

        // Test that blue can move as expected. This demonstrates
        // it has received red's actions in its own state.
        assert![!player_controller_blue.can_move(blue_robot, Direction::North)];
        assert![player_controller_blue.can_move(blue_robot, Direction::West)];
        assert![player_controller_blue.move_robot(blue_robot, Direction::West).is_ok()];
    }

    #[test]
    fn test_serialization() {
        use serde_json::to_string;
        let mut c = GameController::new_manager(GameMap::test_map());
        let filler_time = 10000;
        println!("----start");
        println!("{}", to_string(&c.start_game(Player::new(Team::Red, Planet::Earth))).unwrap());
        println!("----initial");
        let initial = c.initial_start_turn_message(filler_time);
        println!("----initial planet_maps");
        println!("{}", to_string(&initial.viewer.world.planet_maps).unwrap());
        println!("----initial planet_states");
        println!("{}", to_string(&initial.viewer.world.planet_states).unwrap());
        println!("----initial team_states");
        println!("{}", to_string(&initial.viewer.world.team_states).unwrap());
        println!("----initial cached_world {}", initial.viewer.world.cached_world.len());
        println!("{}", to_string(&initial.viewer.world.cached_world).unwrap());
        println!("----apply");
        let t = TurnMessage { changes: vec![] };
        let a = c.apply_turn(&t, filler_time);
        println!("{}", to_string(&a.viewer).unwrap());
    }
<<<<<<< HEAD
=======

    #[test]
    fn uneven_viewer_message() {
        let manager = GameController::new_manager(GameMap::parse_text_map(include_str!("../map/fat.bc18t")).unwrap());
        manager.manager_viewer_message();
        manager.print_game_ansi();

        let manager = GameController::new_manager(GameMap::parse_text_map(include_str!("../map/tall.bc18t")).unwrap());
        manager.manager_viewer_message();
        manager.print_game_ansi();
    }
>>>>>>> 98aac280
}<|MERGE_RESOLUTION|>--- conflicted
+++ resolved
@@ -15,7 +15,7 @@
 use location::Planet::*;
 use world::Team::*;
 use unit::UnitType::*;
-    
+
 use failure::Error;
 use fnv::FnvHashMap;
 use ansi_term::{Colour, Style};
@@ -524,7 +524,7 @@
     // ************************************************************************
     // *************************** ATTACK METHODS *****************************
     // ************************************************************************
-   
+
     /// Whether the robot can attack the given unit, without taking into
     /// account the robot's attack heat. Takes into account only the robot's
     /// attack range, and the location of the robot and target.
@@ -542,7 +542,7 @@
         self.world.is_attack_ready(robot_id)
     }
 
-    /// Commands a robot to attack a unit, dealing the 
+    /// Commands a robot to attack a unit, dealing the
     /// robot's standard amount of damage.
     ///
     /// Healers cannot attack, and should use `heal()` instead.
@@ -599,7 +599,7 @@
     // ************************************************************************
 
     /// Whether the worker is ready to harvest, and the given direction contains
-    /// karbonite to harvest. The worker cannot already have performed an action 
+    /// karbonite to harvest. The worker cannot already have performed an action
     /// this round.
     pub fn can_harvest(&self, worker_id: UnitID, direction: Direction) -> bool {
         self.world.can_harvest(worker_id, direction)
@@ -826,7 +826,7 @@
     // ************************************************************************
     // **************************** MAGE METHODS ******************************
     // ************************************************************************
-    
+
     /// Whether the mage can blink to the given location, without taking into
     /// account the mage's ability heat. Takes into account only the mage's
     /// ability range, the map terrain, positions of other units, and the edge
@@ -970,7 +970,7 @@
         self.world.can_unload(structure_id, direction)
     }
 
-    /// Unloads a robot from the garrison of the specified structure into an 
+    /// Unloads a robot from the garrison of the specified structure into an
     /// adjacent space. Robots are unloaded in the order they were loaded.
     ///
     /// * NoSuchUnit - the unit does not exist (inside the vision range).
@@ -1125,7 +1125,7 @@
         // Serialize the filtered game state to send to the player
         let start_turn = self.world.apply_turn(turn, time_left_ms);
         // Serialize the game state to send to the viewer
-        let viewer = ViewerMessage { 
+        let viewer = ViewerMessage {
             changes: turn.changes.clone(),
             units: self.world.get_viewer_units(),
             additional_changes: self.world.flush_viewer_changes(),
@@ -1134,8 +1134,8 @@
         TurnApplication {
             start_turn, viewer
         }
-    }    
-    
+    }
+
     /// Determines if the game has ended, returning the winning team if so.
     ///
     /// DO NOT CALL THIS FUNCTION UNLESS YOU ARE THE MANAGER!
@@ -1300,7 +1300,7 @@
             }
             print!("{}", st.paint("+"));
         };
-        
+
         // https://stackoverflow.com/questions/4842424/list-of-ansi-color-escape-sequences
         let k_levels = [
             (0,  Style::new()),
@@ -1428,7 +1428,7 @@
 }
 
 /// Run a test game between two rust bots.
-pub fn run_game_ansi<R, B>(mut r: R, mut b: B, turns: usize, delay: u32) 
+pub fn run_game_ansi<R, B>(mut r: R, mut b: B, turns: usize, delay: u32)
         where R: FnMut(&mut GameController) -> Result<(), Error>,
               B: FnMut(&mut GameController) -> Result<(), Error> {
 
@@ -1573,8 +1573,6 @@
         let a = c.apply_turn(&t, filler_time);
         println!("{}", to_string(&a.viewer).unwrap());
     }
-<<<<<<< HEAD
-=======
 
     #[test]
     fn uneven_viewer_message() {
@@ -1586,5 +1584,4 @@
         manager.manager_viewer_message();
         manager.print_game_ansi();
     }
->>>>>>> 98aac280
 }