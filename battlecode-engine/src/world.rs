//! The core battlecode engine.

use fnv::FnvHashMap;
use std::cmp;

use super::constants::*;
use super::schema::Delta;
use super::schema::TurnMessage;
use super::id_generator::IDGenerator;
use super::location::*;
use super::location::Location::*;
use super::map::*;
use super::unit::*;
use super::unit::UnitType as Branch;
use super::research::*;
use super::rockets::*;
use super::error::GameError;
use failure::Error;

/// A round consists of a turn from each player.
pub type Rounds = u32;

/// There are two teams in Battlecode: Red and Blue.
#[derive(Debug, Clone, Copy, Serialize, Deserialize, Hash, PartialEq, Eq)]
pub enum Team {
    Red,
    Blue,
}

impl Team {
    /// The other team.
    pub fn other(&self) -> Team {
        match *self {
            Team::Red => Team::Blue,
            Team::Blue => Team::Red,
        }
    }
}

/// The state for one of the planets in a game.
#[derive(Debug, Clone, Serialize, Deserialize, PartialEq)]
struct PlanetInfo {
    /// Visible locations. True if and only if visible.
    ///
    /// Stored as a two-dimensional array, where the first index
    /// represents a square's y-coordinate, and the second index its
    /// x-coordinate.
    visible_locs: Vec<Vec<bool>>,

    /// The unit controllers in the vision range.
    ///
    /// Invariants:
    /// 1. Every entry has a corresponding entry in `unit_infos`.
    /// 2. In the Player engine, only has units on the current team.
    units: FnvHashMap<UnitID, Unit>,

    /// The units in the vision range. (Not every unit info may have a unit.)
    ///
    /// Invariants:
    /// 1. Has every unit with a visible location on this planet.
    /// 2. Has every unit in a visible structure on this planet. In the Player
    ///    Engine, this is only true for structures on the current team. This
    ///    is because one team should not know the existence of units in the
    ///    structures of other teams.
    unit_infos: FnvHashMap<UnitID, UnitInfo>,

    /// All the units on the map, by map location. Cached for performance.
    ///
    /// Invariants:
    /// 1. Has every unit with a visible location on this planet.
    /// 2. Every entry has a corresponding entry in `unit_infos`.
    units_by_loc: FnvHashMap<MapLocation, UnitID>,

    /// The amount of Karbonite deposited on the specified square.
    ///
    /// Stored as a two-dimensional array, where the first index 
    /// represents a square's y-coordinate, and the second index its 
    /// x-coordinate.
    karbonite: Vec<Vec<u32>>,
}

impl PlanetInfo {
    /// Construct a planet with the given map, where the current karbonite
    /// deposits are initialized with the map's initial deposits.
    pub fn new(map: &PlanetMap) -> PlanetInfo {
        PlanetInfo {
            visible_locs: vec![vec![true; map.width]; map.height],
            units: FnvHashMap::default(),
            unit_infos: FnvHashMap::default(),
            units_by_loc: FnvHashMap::default(),
            karbonite: map.initial_karbonite.clone(),
        }
    }
}

/// A team-shared communication array.
pub type TeamArray = Vec<u8>;

/// A history of communication arrays. Read from the back of the queue on the
/// current planet, and the front of the queue on the other planet.
type TeamArrayHistory = Vec<TeamArray>;

/// Persistent info specific to a single team. Teams are only able to access
/// the team info of their own team.
#[derive(Debug, Serialize, Deserialize, Clone, PartialEq)]
struct TeamInfo {
    /// Team identification.
    team: Team,

    /// Unit ID generator.
    id_generator: IDGenerator,

    /// Communication array histories for each planet.
    team_arrays: FnvHashMap<Planet, TeamArrayHistory>,

    /// Rocket landings for this team.
    rocket_landings: RocketLandingInfo,

    /// The current state of research.
    research: ResearchInfo,

    /// The units on this team in space, or in a rocket that is in space.
    units_in_space: FnvHashMap<UnitID, Unit>,

    /// The karbonite in the team's resource pool.
    karbonite: u32,
}

impl TeamInfo {
    /// Construct a team with the default properties.
    fn new(team: Team, seed: u32) -> TeamInfo {
        TeamInfo {
            team: team,
            id_generator: IDGenerator::new(team, seed),
            team_arrays: FnvHashMap::default(),
            rocket_landings: RocketLandingInfo::new(),
            research: ResearchInfo::new(),
            units_in_space: FnvHashMap::default(),
            karbonite: KARBONITE_STARTING,
        }
    }
}

/// A player represents a program controlling some group of units.
#[derive(Debug, Serialize, Deserialize, Clone, Copy, PartialEq)]
pub struct Player {
    /// The team of this player.
    pub team: Team,

    /// The planet for this player. Each team disjointly controls the robots on each planet.
    pub planet: Planet,
}

impl Player {
    /// Constructs a new player.
    pub fn new(team: Team, planet: Planet) -> Player {
        Player { team: team, planet: planet }
    }
}

/// The full world of the Battlecode game.
///
/// The contents of the game world differ depending on whether it exists in the
/// Teh Devs engine or the Player engine. Do not be concerned - this ensures
/// that your player the visibility it's supposed to have!
#[derive(Debug, Serialize, Deserialize, Clone, PartialEq)]
pub struct GameWorld {
    /// The current round, starting at 1.
    round: Rounds,

    /// The player whose turn it is.
    player_to_move: Player,

    /// The asteroid strike pattern on Mars.
    asteroids: AsteroidPattern,

    /// The orbit pattern that determines a rocket's flight duration.
    orbit: OrbitPattern,

    /// The map of each planet.
    planet_maps: FnvHashMap<Planet, PlanetMap>,

    /// The state of each planet.
    planet_states: FnvHashMap<Planet, PlanetInfo>,

    /// The state of each team.
    team_states: FnvHashMap<Team, TeamInfo>,
}

impl GameWorld {
    /// Initialize a new game world with maps from both planets.
    pub fn new(map: GameMap) -> GameWorld {
        let mut planet_states = FnvHashMap::default();
        planet_states.insert(Planet::Earth, PlanetInfo::new(&map.earth_map));
        planet_states.insert(Planet::Mars, PlanetInfo::new(&map.mars_map));

        let mut team_states = FnvHashMap::default();
        team_states.insert(Team::Red, TeamInfo::new(Team::Red, map.seed));
        team_states.insert(Team::Blue, TeamInfo::new(Team::Blue, map.seed));

        let mut planet_maps = FnvHashMap::default();
        planet_maps.insert(Planet::Earth, map.earth_map.clone());
        planet_maps.insert(Planet::Mars, map.mars_map.clone());

        let mut world = GameWorld {
            round: 1,
            player_to_move: Player { team: Team::Red, planet: Planet::Earth },
            asteroids: map.asteroids,
            orbit: map.orbit,
            planet_maps: planet_maps,
            planet_states: planet_states,
            team_states: team_states,
        };

        // Insert initial units.
        for unit in &map.earth_map.initial_units {
            world.insert_unit(unit.clone());
        }
        for unit in &map.mars_map.initial_units {
            world.insert_unit(unit.clone());
        }
        world
    }

    /// Generate a test world with empty maps.
    pub fn test_world() -> GameWorld {
        let map = GameMap::test_map();

        let mut planet_states = FnvHashMap::default();
        planet_states.insert(Planet::Earth, PlanetInfo::new(&map.earth_map));
        planet_states.insert(Planet::Mars, PlanetInfo::new(&map.mars_map));

        let mut team_states = FnvHashMap::default();
        team_states.insert(Team::Red, TeamInfo::new(Team::Red, map.seed));
        team_states.insert(Team::Blue, TeamInfo::new(Team::Blue, map.seed));

        let mut planet_maps = FnvHashMap::default();
        planet_maps.insert(Planet::Earth, map.earth_map);
        planet_maps.insert(Planet::Mars, map.mars_map);

        GameWorld {
            round: 1,
            player_to_move: Player { team: Team::Red, planet: Planet::Earth },
            asteroids: map.asteroids,
            orbit: map.orbit,
            planet_maps: planet_maps,
            planet_states: planet_states,
            team_states: team_states,
        }
    }

    /// Filters the game world from the perspective of the current player. All
    /// units are within the player's vision range. Information on the opposing
    /// player's units are all stored in `UnitInfo` structs, not `Unit`. Private
    /// player information like communication arrays and rockets in space should
    /// only be stored for the current player.
    ///
    /// As an invariant, the game world filtered once should be the same as the
    /// game world filtered multiple times.
    pub fn filter(&self) -> GameWorld {
        let team = self.team();
        let planet = self.planet();
        let map = self.starting_map(planet);

        // Filter the unit controllers, including the units in garrisons.
        let mut units: FnvHashMap<UnitID, Unit> = FnvHashMap::default();
        for (id, unit) in self.my_planet().units.clone().into_iter() {
            if unit.team() == team {
                units.insert(id, unit);
            }
        }

        // Calculate the visible locations on this team that are on the map.
        let mut visible_locs = vec![vec![false; map.width]; map.height];
        for unit in units.values().into_iter() {
            if !unit.location().on_map() {
                continue;
            }

            let loc = unit.location().map_location().expect("unit is not on the map");
            let locs = self.all_locations_within(loc, unit.vision_range());
            for loc in locs {
                visible_locs[loc.y as usize][loc.x as usize] = true;
            }
        }

        // Filter the unit infos and unit by location.
        let mut unit_infos: FnvHashMap<UnitID, UnitInfo> = FnvHashMap::default();
        let mut units_by_loc: FnvHashMap<MapLocation, UnitID> = FnvHashMap::default();
        for (id, unit) in self.my_planet().unit_infos.clone().into_iter() {
            if let OnMap(loc) = unit.location {
                if !visible_locs[loc.y as usize][loc.x as usize] {
                    continue;
                }
                units_by_loc.insert(loc, id);
                unit_infos.insert(id, unit);
            } else if unit.team == team {
                // Units in garrisons are only visible if on your team
                unit_infos.insert(id, unit);
            }
        };

        // Filter the team states.
        let mut team_states: FnvHashMap<Team, TeamInfo> = FnvHashMap::default();
        team_states.insert(team, self.my_team().clone());

        // Planet state.
        let mut planet_states: FnvHashMap<Planet, PlanetInfo> = FnvHashMap::default();
        let planet_info = PlanetInfo {
            visible_locs: visible_locs,
            units: units,
            unit_infos: unit_infos,
            units_by_loc: units_by_loc,
            karbonite: self.my_planet().karbonite.clone(),
        };
        planet_states.insert(planet, planet_info);

        GameWorld {
            round: self.round,
            player_to_move: self.player_to_move,
            asteroids: self.asteroids.clone(),
            orbit: self.orbit.clone(),
            planet_maps: self.planet_maps.clone(),
            planet_states: planet_states,
            team_states: team_states,
        }
    }

    // ************************************************************************
    // ************************** GENERAL METHODS *****************************
    // ************************************************************************

    /// The current round, starting at round 1 and up to `ROUND_LIMIT` rounds.
    /// A round consists of a turn from each team on each planet.
    pub fn round(&self) -> Rounds {
        self.round
    }

    /// The current planet.
    pub fn planet(&self) -> Planet {
        self.player_to_move.planet
    }

    /// The team whose turn it is.
    pub fn team(&self) -> Team {
        self.player_to_move.team
    }

    /// The starting map of the given planet. Includes the map's planet,
    /// dimensions, impassable terrain, and initial units and karbonite.
    pub fn starting_map(&self, planet: Planet) -> &PlanetMap {
        if let Some(map) = self.planet_maps.get(&planet) {
            map
        } else {
            unreachable!();
        }
    }

    /// The karbonite in the team's resource pool.
    pub fn karbonite(&self) -> u32 {
        self.my_team().karbonite
    }

    // ************************************************************************
    // ************************** SENSING METHODS *****************************
    // ************************************************************************

    /// The unit controller for the unit of this ID. Use this method to get
    /// detailed statistics on a unit in your team: heat, cooldowns, and
    /// properties of special abilities like units garrisoned in a rocket.
    ///
    /// Note that mutating this object does NOT have any effect on the actual
    /// game. You MUST call the mutators in world!!
    ///
    /// * GameError::NoSuchUnit - the unit does not exist (inside the vision range).
    /// * GameError::TeamNotAllowed - the unit is not on the current player's team.
    pub fn unit_controller(&self, id: UnitID) -> Result<&Unit, Error> {
        let unit = self.unit(id)?;
        if unit.team == self.team() {
            self.my_unit(id)
        } else {
            Err(GameError::TeamNotAllowed)?
        }
    }

    /// The single unit with this ID.
    ///
    /// * GameError::NoSuchUnit - the unit does not exist (inside the vision range).
    pub fn unit(&self, id: UnitID) -> Result<UnitInfo, Error> {
        self.unit_info(id)
    }

    /// All the units within the vision range, in no particular order.
    /// Does not include units in space.
    pub fn units(&self) -> Vec<&UnitInfo> {
        self.my_planet().unit_infos.values().collect::<Vec<&UnitInfo>>()
    }

    /// All the units within the vision range, by ID.
    /// Does not include units in space.
    pub fn units_by_id(&self) -> FnvHashMap<UnitID, UnitInfo> {
        self.my_planet().unit_infos.clone()
    }

    /// All the units within the vision range, by location.
    /// Does not include units in garrisons or in space.
    pub fn units_by_loc(&self) -> FnvHashMap<MapLocation, UnitID> {
        self.my_planet().units_by_loc.clone()
    }

    /// All the units visible in space.
    pub fn units_in_space(&self) -> Vec<UnitInfo> {
        let mut units = vec![];
        for unit in self.my_team().units_in_space.values().into_iter() {
            units.push(unit.info());
        }
        units
    }

    /// The karbonite at the given location.
    ///
    /// * GameError::InvalidLocation - the location is outside the vision range.
    pub fn karbonite_at(&self, location: MapLocation) -> Result<u32, Error> {
<<<<<<< HEAD
        if !self.can_sense_location(location) {
            Err(GameError::InvalidLocation)?;
        }
        let planet_info = self.my_planet();
        Ok(planet_info.karbonite[location.y as usize][location.x as usize])
=======
        if self.can_sense_location(location) {
            Ok(self.my_planet().karbonite[location.y as usize][location.x as usize])
        } else {
            Err(GameError::InvalidLocation)?
        }
>>>>>>> 64d09f2e
    }

    /// Returns an array of all locations within a certain radius squared of
    /// this location that are on the map.
    ///
    /// The locations are ordered first by the x-coordinate, then the
    /// y-coordinate. The radius squared is inclusive.
    pub fn all_locations_within(&self, location: MapLocation,
                                radius_squared: u32) -> Vec<MapLocation> {
        let mut locations = vec![];
        let map = self.starting_map(location.planet);

        let radius = (radius_squared as f32).sqrt() as i32;
        let min_x = cmp::max(location.x - radius, 0);
        let max_x = cmp::min(location.x + radius, map.width as i32 - 1);
        let min_y = cmp::max(location.y - radius, 0);
        let max_y = cmp::min(location.y + radius, map.height as i32 - 1);

        for x in min_x..max_x + 1 {
            for y in min_y..max_y + 1 {
                let loc = MapLocation::new(location.planet, x, y);
                if location.distance_squared_to(loc) <= radius_squared {
                    locations.push(loc);
                }
            }
        }

        locations
    }

    /// Whether the location is within the vision range.
    pub fn can_sense_location(&self, location: MapLocation) -> bool {
        if self.planet() != location.planet {
            return false;
        }

        if location.x < 0 || location.y < 0 {
            return false;
        }

        let map = self.starting_map(location.planet);
        if location.x >= map.width as i32 || location.y >= map.height as i32 {
            return false;
        }

        let x = location.x as usize;
        let y = location.y as usize;
        self.my_planet().visible_locs[y][x]
    }

    /// Whether there is a unit with this ID within the vision range.
    pub fn can_sense_unit(&self, id: UnitID) -> bool {
        self.unit_info(id).is_ok()
    }

    /// Sense units near the location within the given radius, inclusive, in
    /// distance squared. The units are within the vision range.
    pub fn sense_nearby_units(&self, location: MapLocation, radius: u32)
                              -> Vec<UnitInfo> {
        let mut units: Vec<UnitInfo> = vec![];
        for nearby_loc in self.all_locations_within(location, radius) {
            if let Some(id) = self.my_planet().units_by_loc.get(&nearby_loc) {
                units.push(self.unit_info(*id).expect("unit exists"));
            }
        }
        units
    }

    /// Sense units near the location within the given radius, inclusive, in
    /// distance squared. The units are within the vision range. Additionally
    /// filters the units by team.
    pub fn sense_nearby_units_by_team(&self, location: MapLocation,
                                      radius: u32, team: Team) -> Vec<UnitInfo> {
        self.sense_nearby_units(location, radius).into_iter()
            .filter(|unit| unit.team == team)
            .collect::<Vec<UnitInfo>>()
    }

    /// Sense units near the location within the given radius, inclusive, in
    /// distance squared. The units are within the vision range. Additionally
    /// filters the units by unit type.
    pub fn sense_nearby_units_by_type(&self, location: MapLocation,
                                      radius: u32, unit_type: UnitType) -> Vec<UnitInfo> {
        self.sense_nearby_units(location, radius).into_iter()
            .filter(|unit| unit.unit_type == unit_type)
            .collect::<Vec<UnitInfo>>()
    }

    /// The unit at the location, if it exists.
    ///
    /// * GameError::InvalidLocation - the location is outside the vision range.
    pub fn sense_unit_at_location(&self, location: MapLocation)
                                  -> Result<Option<UnitInfo>, Error> {
        if self.can_sense_location(location) {
            let unit_id = self.my_planet().units_by_loc.get(&location);
            Ok(unit_id.map(|id| self.unit_info(*id).expect("unit exists")))
        } else {
            Err(GameError::InvalidLocation)?
        }
    }

    // ************************************************************************
    // ************************** WEATHER METHODS *****************************
    // ************************************************************************

    /// The asteroid strike pattern on Mars.
    pub fn asteroid_pattern(&self) -> AsteroidPattern {
        self.asteroids.clone()
    }

    /// The orbit pattern that determines a rocket's flight duration.
    pub fn orbit_pattern(&self) -> OrbitPattern {
        self.orbit.clone()
    }

    /// The current duration of flight if a rocket were to be launched this
    /// round. Does not take into account any research done on rockets.
    pub fn current_duration_of_flight(&self) -> Rounds {
        self.orbit.duration(self.round)
    }

    fn process_asteroids(&mut self) {
        if self.asteroids.asteroid(self.round).is_some() {
            let (location, karbonite) = {
                let asteroid = self.asteroids.asteroid(self.round).unwrap();
                (asteroid.location, asteroid.karbonite)
            };
            let planet_info = self.get_planet_mut(location.planet);
            planet_info.karbonite[location.y as usize][location.x as usize] += karbonite;
        }
    }

    // ************************************************************************
    // *********************** COMMUNICATION METHODS **************************
    // ************************************************************************

    // ************************************************************************
    // ****************************** ACCESSORS *******************************
    // ************************************************************************

    fn my_planet(&self) -> &PlanetInfo {
        let planet = self.planet();
        if let Some(planet_info) = self.planet_states.get(&planet) {
            planet_info
        } else {
            unreachable!();
        }
    }

    fn my_planet_mut(&mut self) -> &mut PlanetInfo {
        let planet = self.planet();
        if let Some(planet_info) = self.planet_states.get_mut(&planet) {
            planet_info
        } else {
            unreachable!();
        }
    }

    fn my_team(&self) -> &TeamInfo {
        let team = self.team();
        if let Some(team_info) = self.team_states.get(&team) {
            team_info
        } else {
            unreachable!();
        }
    }

    fn my_team_mut(&mut self) -> &mut TeamInfo {
        let team = self.team();
        if let Some(team_info) = self.team_states.get_mut(&team) {
            team_info
        } else {
            unreachable!();
        }
    }

    fn get_planet(&self, planet: Planet) -> &PlanetInfo {
        if let Some(planet_info) = self.planet_states.get(&planet) {
            planet_info
        } else {
            unreachable!();
        }
    }

    fn get_planet_mut(&mut self, planet: Planet) -> &mut PlanetInfo {
        if let Some(planet_info) = self.planet_states.get_mut(&planet) {
            planet_info
        } else {
            unreachable!();
        }
    }

    fn get_team(&self, team: Team) -> &TeamInfo {
        if let Some(team_info) = self.team_states.get(&team) {
            team_info
        } else {
            unreachable!();
        }
    }

    fn get_team_mut(&mut self, team: Team) -> &mut TeamInfo {
        if let Some(team_info) = self.team_states.get_mut(&team) {
            team_info
        } else {
            unreachable!();
        }
    }

    fn unit_info(&self, id: UnitID) -> Result<UnitInfo, Error> {
        if let Some(unit) = self.my_planet().unit_infos.get(&id) {
            Ok(unit.clone())
        } else if let Some(unit) = self.my_team().units_in_space.get(&id) {
            Ok(unit.info())
        } else {
            Err(GameError::NoSuchUnit)?
        }
    }

    fn unit_info_mut(&mut self, id: UnitID) -> Result<&mut UnitInfo, Error> {
        if self.my_planet().unit_infos.contains_key(&id) {
            Ok(self.my_planet_mut().unit_infos.get_mut(&id).expect("key exists"))
        } else {
            Err(GameError::NoSuchUnit)?
        }
    }

    /// Gets this unit from space or the current planet. Checks that its team
    /// is the same as the current team.
    ///
    /// * GameError::NoSuchUnit - the unit does not exist (inside the vision range).
    /// * GameError::TeamNotAllowed - the unit is not on the current player's team.
    fn my_unit(&self, id: UnitID) -> Result<&Unit, Error> {
        let unit = {
            if let Some(unit) = self.my_planet().units.get(&id) {
                unit
            } else if let Some(unit) = self.my_team().units_in_space.get(&id) {
                unit
            } else {
                return Err(GameError::NoSuchUnit)?;
            }
        };

        if unit.team() == self.team() {
            Ok(unit)
        } else {
            Err(GameError::TeamNotAllowed)?
        }
    }

    /// Gets a mutable version of this unit from space or the current planet.
    /// Checks that its team is the same as the current team.
    ///
    /// * GameError::NoSuchUnit - the unit does not exist (inside the vision range).
    /// * GameError::TeamNotAllowed - the unit is not on the current player's team.
    fn my_unit_mut(&mut self, id: UnitID) -> Result<&mut Unit, Error> {
        let team = self.team();
        let unit = {
            if self.my_planet().units.contains_key(&id) {
                self.my_planet_mut().units.get_mut(&id).expect("key exists")
            } else if self.my_team().units_in_space.contains_key(&id) {
                self.my_team_mut().units_in_space.get_mut(&id).expect("key exists")
            } else {
                return Err(GameError::NoSuchUnit)?;
            }
        };

        if unit.team() == team {
            Ok(unit)
        } else {
            Err(GameError::TeamNotAllowed)?
        }
    }

    /// Gets this unit from space or the current planet.
    ///
    /// * GameError::NoSuchUnit - the unit does not exist (inside the vision range).
    fn get_unit(&self, id: UnitID) -> Result<&Unit, Error> {
        if let Some(unit) = self.my_planet().units.get(&id) {
            Ok(unit)
        } else if let Some(unit) = self.my_team().units_in_space.get(&id) {
            Ok(unit)
        } else {
            Err(GameError::NoSuchUnit)?
        }
    }

    /// Gets a mutable version of this unit from space or the current planet.
    ///
    /// * GameError::NoSuchUnit - the unit does not exist (inside the vision range).
    fn get_unit_mut(&mut self, id: UnitID) -> Result<&mut Unit, Error> {
        if self.my_planet().units.contains_key(&id) {
            Ok(self.my_planet_mut().units.get_mut(&id).expect("key exists"))
        } else if self.my_team().units_in_space.contains_key(&id) {
            Ok(self.my_team_mut().units_in_space.get_mut(&id).expect("key exists"))
        } else {
            Err(GameError::NoSuchUnit)?
        }
    }

    // ************************************************************************
    // **************** UNIT CREATION / DESTRUCTION METHODS *******************
    // ************************************************************************

    /// Places the unit in location-based indexing and/or marks the unit info.
    /// Must be called after changing a unit's location within a planet.
    fn place_unit(&mut self, id: UnitID) {
        match self.my_unit(id)
                  .expect("Unit does not exist and cannot be placed.")
                  .location() {
            OnMap(map_loc) => {
                self.my_planet_mut().units_by_loc.insert(map_loc, id);
                self.unit_info_mut(id)
                    .expect("unit exists").location = OnMap(map_loc);
            },
            InGarrison(structure_id) => {
                self.unit_info_mut(id)
                    .expect("unit exists").location = InGarrison(structure_id);
            },
            _ => panic!("Unit is not on a planet and cannot be placed."),
        }
    }

    /// Temporarily removes this unit from any location-based indexing.
    /// Must be on the current planet and team before being removed.
    fn remove_unit(&mut self, id: UnitID) {
        match self.my_unit(id)
                  .expect("Unit does not exist and cannot be removed.")
                  .location() {
            OnMap(loc) => {
                self.my_planet_mut().units_by_loc.remove(&loc);
            },
            _ => panic!("Unit is not on a map and cannot be removed."),
        }
    }

    /// Moves this rocket and any location-based indexing to space. Must be
    /// on the current planet and team. Also moves all the units inside it.
    fn move_to_space(&mut self, rocket_id: UnitID) {
        self.remove_unit(rocket_id);

        let rocket = self.my_planet_mut().units.remove(&rocket_id).expect("unit exists");
        self.my_planet_mut().unit_infos.remove(&rocket_id).expect("unit exists");

        for id in rocket.garrison().expect("unit is a rocket") {
            let unit = self.my_planet_mut().units.remove(&id).expect("unit exists");
            self.my_planet_mut().unit_infos.remove(&id).expect("unit exists");
            self.my_team_mut().units_in_space.insert(id, unit);
        }
        self.my_team_mut().units_in_space.insert(rocket_id, rocket);
    }

    /// Moves this rocket and any location-based indexing from space to this
    /// planet. Must currently be in space. Also move all the units inside it.
    fn move_from_space(&mut self, rocket_id: UnitID) {
        let rocket = self.my_team_mut().units_in_space.remove(&rocket_id).expect("unit exists");

        for id in rocket.garrison().expect("unit is a rocket") {
            let unit = self.my_team_mut().units_in_space.remove(&id).expect("unit exists");
            self.my_planet_mut().unit_infos.insert(id, unit.info());
            self.my_planet_mut().units.insert(id, unit);
        }

        self.my_planet_mut().unit_infos.insert(rocket_id, rocket.info());
        self.my_planet_mut().units.insert(rocket_id, rocket);
        self.place_unit(rocket_id);
    }

    /// Inserts a new unit into the internal data structures of the game world,
    /// assuming it is on the map.
    fn insert_unit(&mut self, unit: Unit) {
        let id = unit.id();
        let location = unit.location().map_location().expect("unit is on map");
        self.get_planet_mut(location.planet).unit_infos.insert(id, unit.info());
        self.get_planet_mut(location.planet).units.insert(id, unit);
        self.get_planet_mut(location.planet).units_by_loc.insert(location, id);
    }

    /// Creates and inserts a new unit into the game world, so that it can be
    /// referenced by ID. Used for testing only!!!
    pub fn create_unit(&mut self, team: Team, location: MapLocation,
                       unit_type: UnitType) -> Result<UnitID, Error> {
        let id = self.get_team_mut(team).id_generator.next_id();
        let level = self.get_team(team).research.get_level(&unit_type);
        let unit = Unit::new(id, team, unit_type, level, OnMap(location))?;

        self.insert_unit(unit);
        Ok(id)
    }

    /// Destroys a unit. Removes any traces of it.
    ///
    /// If the unit is a rocket or factory, also destroys units in its garrison.
    fn destroy_unit(&mut self, id: UnitID) {
        // We need to call unit_info() here to ensure that this unit exists in
        // both the player engine and the dev engine.
        match self.unit_info(id)
                  .expect("Unit does not exist and cannot be destroyed.")
                  .location {
            OnMap(loc) => {
                self.my_planet_mut().units_by_loc.remove(&loc);
            },
            InSpace => {
                // Units only die in space after a landing on their turn.
                // Thus we are guaranteed that my_unit() will find the unit.
                for utd_id in self.my_unit(id).unwrap().garrison()
                                  .expect("only rockets can die in space") {
                    self.my_team_mut().units_in_space.remove(&utd_id);
                }
                self.my_team_mut().units_in_space.remove(&id);
                return;
            },
            _ => panic!("Unit is in ???, this should not be possible"),
        };

        // If this unit's garrison is visible, destroy those units too.
        if self.get_unit(id).is_ok() {
            let unit_type = self.get_unit(id).unwrap().unit_type();
            if unit_type == UnitType::Rocket || unit_type == UnitType::Factory {
                let units_to_destroy = self.get_unit_mut(id).unwrap()
                                           .garrison().unwrap();
                for utd_id in units_to_destroy.iter() {
                    self.my_planet_mut().units.remove(&utd_id);
                    self.my_planet_mut().unit_infos.remove(&utd_id);
                }
            }
        }

        self.my_planet_mut().units.remove(&id);
        self.my_planet_mut().unit_infos.remove(&id);
    }

    /// Disintegrates the unit and removes it from the map. If the unit is a
    /// factory or a rocket, also disintegrates any units garrisoned inside it.
    ///
    /// * GameError::NoSuchUnit - the unit does not exist (inside the vision range).
    /// * GameError::TeamNotAllowed - the unit is not on the current player's team.
    pub fn disintegrate_unit(&mut self, id: UnitID) -> Result<(), Error> {
        self.my_unit(id)?;
        self.destroy_unit(id);
        Ok(())
    }

    // ************************************************************************
    // ************************* LOCATION METHODS *****************************
    // ************************************************************************

    /// Whether the location is clear for a unit to occupy, either by movement
    /// or by construction.
    ///
    /// * GameError::InvalidLocation - the location is outside the vision range.
    pub fn is_occupiable(&self, location: MapLocation) -> Result<bool, Error> {
        if !self.can_sense_location(location) {
            return Err(GameError::InvalidLocation)?;
        }

        let planet_map = &self.starting_map(location.planet);
        Ok(planet_map.is_passable_terrain_at(location)? &&
            !self.my_planet().units_by_loc.contains_key(&location))
    }

    pub fn is_on_map(&self, _location: MapLocation) -> bool {
        if let Some(map) = self.planet_maps.get(&self.planet()) {
            map.on_map(_location)
        } else {
            false
        }
    }

    /// Whether the unit is on the same planet as the location.
    ///
    /// * GameError::NoSuchUnit - the unit does not exist in the game.
    pub fn is_same_planet(&self, unit_id: UnitID, location: MapLocation) 
            -> Result<bool, Error> {
        let unit_location = match self.unit_info(unit_id)?.location {
            OnMap(loc) => loc,
            _ => { return Ok(false) },
        };
        Ok(unit_location.planet == location.planet)
    }

    /// Whether the robot can move in the given direction, without taking into
    /// account the unit's movement heat. Takes into account only the map
    /// terrain, positions of other robots, and the edge of the game map.
    ///
    /// * GameError::NoSuchUnit - the unit does not exist (inside the vision range).
    /// * GameError::TeamNotAllowed - the unit is not on the current player's team.
    /// * GameError::InappropriateUnitType - the unit is not a robot.
    pub fn can_move(&self, robot_id: UnitID, direction: Direction) -> Result<bool, Error> {
        let unit = self.my_unit(robot_id)?;
        if let OnMap(location) = unit.location() {
            let new_location = location.add(direction);
            if self.starting_map(new_location.planet).on_map(new_location) {
                Ok(self.is_occupiable(new_location)?)
            } else {
                Ok(false)
            }
        } else {
            Ok(false)
        }
    }

    /// Whether the robot is ready to move. Tests whether the robot's attack
    /// heat is sufficiently low.
    ///
    /// * GameError::NoSuchUnit - the unit does not exist (inside the vision range).
    /// * GameError::TeamNotAllowed - the unit is not on the current player's team.
    /// * GameError::InappropriateUnitType - the unit is not a robot.
    pub fn is_move_ready(&self, robot_id: UnitID) -> Result<bool, Error> {
        let unit = self.my_unit(robot_id)?;
        Ok(unit.is_move_ready()?)
    }

    /// Moves the robot in the given direction.
    ///
    /// * GameError::NoSuchUnit - the unit does not exist (inside the vision range).
    /// * GameError::TeamNotAllowed - the unit is not on the current player's team.
    /// * GameError::InappropriateUnitType - the unit is not a robot.
    /// * GameError::InvalidAction - the robot cannot move in that direction.
    pub fn move_robot(&mut self, robot_id: UnitID, direction: Direction) -> Result<(), Error> {
        if self.can_move(robot_id, direction)? {
            let dest = match self.my_unit(robot_id)?.location() {
                OnMap(loc) => loc.add(direction),
                _ => Err(GameError::InvalidAction)?,
            };
            self.move_to(robot_id, dest)
        } else {
            Err(GameError::InvalidAction)?
        }
    }

    fn move_to(&mut self, _robot_id: UnitID, _location: MapLocation) -> Result<(), Error> {
        self.remove_unit(_robot_id);
        self.my_unit_mut(_robot_id)?.move_to(_location)?;
        self.place_unit(_robot_id);
        Ok(())
    }
    // ************************************************************************
    // *************************** ATTACK METHODS *****************************
    // ************************************************************************

    fn damage_unit(&mut self, _unit_id: UnitID, damage: i32) {
        // The unit controller is always in the dev engine, but is only in the
        // player engine if the unit is on this team.
        if self.get_unit_mut(_unit_id).is_ok() {
            self.get_unit_mut(_unit_id).unwrap().take_damage(damage);
        }

        let should_destroy_unit = {
            let unit_info = self.unit_info_mut(_unit_id).expect("unit exists");
            unit_info.health = ((unit_info.health as i32) - damage) as u32;
            unit_info.health == 0
        };

        if should_destroy_unit {
            self.destroy_unit(_unit_id);
        }
    }

    /// Deals damage to any unit in the target square, potentially destroying it.
    fn damage_location(&mut self, location: MapLocation, damage: i32) {
        let id = if let Some(id) = self.my_planet().units_by_loc.get(&location) {
            *id
        } else {
            return;
        };

        self.damage_unit(id, damage)
    }
    

    /// Whether the robot can attack the given unit, without taking into
    /// account the unit's attack heat. Takes into account only the unit's
    /// attack range, and the location of the unit.
    ///
    /// * GameError::NoSuchUnit - the unit does not exist (inside the vision range).
    /// * GameError::TeamNotAllowed - the unit is not on the current player's team.
    /// * GameError::InappropriateUnitType - the unit is a healer, or not a robot.
    pub fn can_attack(&self, _robot_id: UnitID, _target_id: UnitID) -> Result<bool, Error> {
        unimplemented!();
    }

    /// Whether the robot is ready to attack. Tests whether the robot's attack
    /// heat is sufficiently low.
    ///
    /// * GameError::NoSuchUnit - the unit does not exist (inside the vision range).
    /// * GameError::TeamNotAllowed - the unit is not on the current player's team.
    /// * GameError::InappropriateUnitType - the unit is a healer, or not a robot.
    pub fn is_attack_ready(&self, _robot_id: UnitID) -> Result<bool, Error> {
        unimplemented!();
    }

    /// Attacks the robot, dealing the unit's standard amount of damage.
    ///
    /// * GameError::NoSuchUnit - the unit does not exist (inside the vision range).
    /// * GameError::TeamNotAllowed - the unit is not on the current player's team.
    /// * GameError::InappropriateUnitType - the unit is a healer, or not a robot.
    /// * GameError::InvalidAction - the robot cannot attack that location.
    pub fn attack(&mut self, _robot_id: UnitID, _target_id: UnitID) -> Result<(), Error> {
        unimplemented!();
    }

    // ************************************************************************
    // ************************* RESEARCH METHODS *****************************
    // ***********************f*************************************************

    /// Returns research info of the current player.
    fn my_research(&self) -> ResearchInfo {
        self.my_team().research.clone()
    }

    /// Returns mutable research info of the current player.
    fn my_research_mut(&mut self) -> &mut ResearchInfo {
        &mut self.my_team_mut().research
    }

    /// The research info of the current team, including what branch is
    /// currently being researched, the number of rounds left.
    ///
    /// Note that mutating this object by resetting or queueing research
    /// does not have any effect. You must call the mutators on world.
    pub fn research_info(&self) -> ResearchInfo {
        self.my_research()
    }

    /// Resets the research queue to be empty. Returns true if the queue was
    /// not empty before, and false otherwise.
    pub fn reset_research(&mut self) -> bool {
        self.my_research_mut().reset_queue()
    }

    /// Adds a branch to the back of the queue, if it is a valid upgrade, and
    /// starts research if it is the first in the queue.
    ///
    /// Returns whether the branch was successfully added.
    pub fn queue_research(&mut self, branch: Branch) -> bool {
        self.my_research_mut().add_to_queue(&branch)
    }

    /// Update the current research and process any completed upgrades.
    fn process_research(&mut self, team: Team) -> Result<(), Error> {
        if let Some(branch) = self.get_team_mut(team).research.end_round()? {
            for (_, unit) in self.get_planet_mut(Planet::Earth).units.iter_mut() {
                if unit.unit_type() == branch {
                    unit.research()?;
                }
            }
            for (_, unit) in self.get_planet_mut(Planet::Mars).units.iter_mut() {
                if unit.unit_type() == branch {
                    unit.research()?;
                }
            }
            Ok(())
        } else {
            Ok(())
        }
    }

    // ************************************************************************
    // *************************** WORKER METHODS *****************************
    // ************************************************************************

    /// Whether the worker is ready to harvest, and the given direction contains
    /// karbonite to harvest. The worker cannot already have performed an action 
    /// this round.
    ///
    /// * GameError::NoSuchUnit - the unit does not exist (inside the vision range).
    /// * GameError::TeamNotAllowed - the unit is not on the current player's team.
    /// * GameError::InappropriateUnitType - the unit is not a worker.
    pub fn can_harvest(&self, worker_id: UnitID, direction: Direction) -> Result<bool, Error> {
        let unit = self.my_unit(worker_id)?;
        if !unit.can_worker_act()? {
            return Ok(false);
        }
        let harvest_loc = unit.location().map_location()?.add(direction);
        // Check to see if we can sense the harvest location, (e.g. it is on the map).
        if !self.can_sense_location(harvest_loc) {
            return Ok(false);
        }
        Ok(self.karbonite_at(harvest_loc)? > 0)
    }

    /// Harvests up to the worker's harvest amount of karbonite from the given
    /// location, adding it to the team's resource pool.
    ///
    /// * GameError::NoSuchUnit - the unit does not exist (inside the vision range).
    /// * GameError::TeamNotAllowed - the unit is not on the current player's team.
    /// * GameError::InappropriateUnitType - the unit is not a worker.
    /// * GameError::InvalidLocation - the location is off the map.
    /// * GameError::InvalidAction - the worker is not ready to harvest, or there is no karbonite.
    pub fn harvest(&mut self, worker_id: UnitID, direction: Direction)
                   -> Result<(), Error> {
        if !self.can_harvest(worker_id, direction)? {
            Err(GameError::InvalidAction)?;
        }
        let (harvest_loc, harvest_amount) = {
            let worker = self.my_unit_mut(worker_id)?;
            worker.worker_act()?;
            (worker.location().map_location()?.add(direction), worker.harvest_amount()?)
        };
        let amount_mined = cmp::min(self.karbonite_at(harvest_loc)?, harvest_amount);
        self.my_team_mut().karbonite += amount_mined;
        self.my_planet_mut().karbonite[harvest_loc.y as usize][harvest_loc.x as usize] -= amount_mined;
        Ok(())
    }

    /// Whether the worker can blueprint a structure of the given type. The worker
    /// can only blueprint factories, and rockets if Rocketry has been
    /// researched. The team must have sufficient karbonite in its resource
    /// pool. The worker cannot already have performed an action this round.
    ///
    /// * GameError::NoSuchUnit - the unit does not exist (inside the vision range).
    /// * GameError::TeamNotAllowed - the unit is not on the current player's team.
    /// * GameError::InappropriateUnitType - the unit is not a worker, or the
<<<<<<< HEAD
    ///   unit type is not a structure.
    pub fn can_blueprint(&self, worker_id: UnitID, unit_type: UnitType,
                         direction: Direction) -> Result<bool, Error> {
        // Players should never attempt to build a non-structure.
        if !unit_type.is_structure() {
            Err(GameError::InappropriateUnitType)?;
        }
        let unit = self.my_unit(worker_id)?;
        if !unit.can_worker_act()? {
            return Ok(false);
        }
        let build_loc = unit.location().map_location()?.add(direction);
        // Check to see if we can sense the build location, (e.g. it is on the map).
        if !self.can_sense_location(build_loc) {
            return Ok(false);
        }
        // The build location must be unoccupied.
        if !self.is_occupiable(build_loc)? {
            return Ok(false);
        }
        // Structures can never be built on Mars.
        if build_loc.planet == Planet::Mars {
            return Ok(false);
        }
        // If building a rocket, Rocketry must be unlocked.
        if unit_type == UnitType::Rocket && self.my_research().get_level(&unit_type) < 1 {
            return Ok(false);
        }
        // Finally, the team must have sufficient karbonite.
        Ok(self.karbonite() >= unit_type.blueprint_cost()?)
=======
    ///   unit type is not a factory or rocket.f
    pub fn can_blueprint(&self, _worker_id: UnitID, _unit_type: UnitType)
                         -> Result<bool, Error> {
        unimplemented!();
>>>>>>> 64d09f2e
    }

    /// Blueprints a unit of the given type in the given direction. Subtract
    /// cost of that unit from the team's resource pool.
    ///
    /// * GameError::NoSuchUnit - the unit does not exist (inside the vision range).
    /// * GameError::TeamNotAllowed - the unit is not on the current player's team.
    /// * GameError::InappropriateUnitType - the unit is not a worker, or the
    ///   unit type is not a factory or rocket.
    /// * GameError::InvalidLocation - the location is off the map.
    /// * GameError::InvalidAction - the worker is not ready to blueprint.
    pub fn blueprint(&mut self, worker_id: UnitID, unit_type: UnitType,
                     direction: Direction) -> Result<(), Error> {
        if !self.can_blueprint(worker_id, unit_type, direction)? {
            Err(GameError::InvalidAction)?;
        }
        let build_loc = {
            let worker = self.my_unit_mut(worker_id)?;
            worker.worker_act()?;
            worker.location().map_location()?.add(direction)
        };
        let team = self.team();
        self.create_unit(team, build_loc, unit_type)?;
        self.my_team_mut().karbonite -= unit_type.blueprint_cost()?;
        Ok(())
    }

    /// Whether the worker can build a blueprint with the given ID. The worker
    /// and the blueprint must be adjacent to each other. The worker cannot
    /// already have performed an action this round.
    ///
    /// * GameError::NoSuchUnit - a unit does not exist.
    /// * GameError::TeamNotAllowed - a unit is not on the current player's team.
    /// * GameError::InappropriateUnitType - the worker or blueprint is the wrong
    ///   type.
    pub fn can_build(&self, worker_id: UnitID, blueprint_id: UnitID)
                     -> Result<bool, Error> {
        let worker = self.my_unit(worker_id)?;
        let blueprint = self.my_unit(blueprint_id)?;
        // The worker must be able to act.
        if !worker.can_worker_act()? {
            return Ok(false);
        }
        // The worker must be adjacent to the blueprint.
        if !worker.is_adjacent_to(blueprint.location()) {
            return Ok(false);
        }
        // The blueprint must be incomplete.
        if blueprint.is_built()? {
            return Ok(false);
        }
        Ok(true)
    }

    /// Builds a given blueprint, increasing its health by the worker's build
    /// amount. If raised to maximum health, the blueprint becomes a completed
    /// structure.
    ///
    /// * GameError::NoSuchUnit - a unit does not exist.
    /// * GameError::TeamNotAllowed - a unit is not on the current player's team.
    /// * GameError::InappropriateUnitType - the unit or blueprint is the wrong type.
    /// * GameError::InvalidAction - the worker cannot build the blueprint.
    pub fn build(&mut self, worker_id: UnitID, blueprint_id: UnitID)
                 -> Result<(), Error> {
        if !self.can_build(worker_id, blueprint_id)? {
            Err(GameError::InvalidAction)?;
        }
        let build_health = {
            let worker = self.my_unit_mut(worker_id)?;
            worker.worker_act()?;
            worker.build_health()?
        };
        self.my_unit_mut(blueprint_id)?.be_built(build_health)?;
        Ok(())
    }

    /// Whether the worker is ready to replicate. Tests that the worker's
    /// ability heat is sufficiently low, and that the team has sufficient
    /// karbonite in its resource pool.
    ///
    /// * GameError::NoSuchUnit - the unit does not exist (inside the vision range).
    /// * GameError::TeamNotAllowed - the unit is not on the current player's team.
    /// * GameError::InappropriateUnitType - the unit is not a worker.
    pub fn can_replicate(&self, _worker_id: UnitID) -> Result<bool, Error> {
        unimplemented!();
    }

    /// Replicates a worker in the given direction. Subtracts the cost of the
    /// worker from the team's resource pool.
    ///
    /// * GameError::NoSuchUnit - the unit does not exist (inside the vision range).
    /// * GameError::TeamNotAllowed - the unit is not on the current player's team.
    /// * GameError::InappropriateUnitType - the unit is not a worker.
    /// * GameError::InvalidLocation - the location is off the map.
    /// * GameError::InvalidAction - the worker is not ready to replicate.
    pub fn replicate(&mut self, _worker_id: UnitID, _direction: Direction)
                     -> Result<(), Error> {
        unimplemented!();
    }

    // ************************************************************************
    // *************************** KNIGHT METHODS *****************************
    // ************************************************************************

    /// Whether the knight can javelin the given robot, without taking into
    /// account the knight's ability heat. Takes into account only the knight's
    /// ability range, and the location of the robot.
    ///
    /// * GameError::InvalidResearchLevel - the ability has not been researched.
    /// * GameError::NoSuchUnit - the unit does not exist (inside the vision range).
    /// * GameError::TeamNotAllowed - the unit is not on the current player's team.
    /// * GameError::InappropriateUnitType - the unit is not a knight.
    pub fn can_javelin(&self, knight_id: UnitID, target_id: UnitID) -> Result<bool, Error> {
        let knight = self.my_unit(knight_id)?;
        let target = self.unit_info(target_id)?;
        knight.ok_if_javelin()?;
        
        Ok(knight.is_within_range(knight.ability_range(), target.location.map_location()?))
    }

    /// Whether the knight is ready to javelin. Tests whether the knight's
    /// ability heat is sufficiently low.
    ///
    /// * GameError::InvalidResearchLevel - the ability has not been researched.
    /// * GameError::NoSuchUnit - the unit does not exist (inside the vision range).
    /// * GameError::TeamNotAllowed - the unit is not on the current player's team.
    /// * GameError::InappropriateUnitType - the unit is not a knight.
    pub fn is_javelin_ready(&self, knight_id: UnitID) -> Result<bool, Error> {
       let knight = self.my_unit(knight_id)?;
       knight.ok_if_javelin()?;

       Ok(knight.is_ability_ready()?)
    }

    /// Javelins the robot, dealing the amount of ability damage.
    ///
    /// * GameError::InvalidResearchLevel - the ability has not been researched.
    /// * GameError::NoSuchUnit - the unit does not exist (inside the vision range).
    /// * GameError::TeamNotAllowed - the unit is not on the current player's team.
    /// * GameError::InappropriateUnitType - the unit is not a knight.
    /// * GameError::InvalidAction - the knight cannot javelin that unit.
    pub fn javelin(&mut self, knight_id: UnitID, target_id: UnitID) -> Result<(), Error> {
        if self.can_javelin(knight_id, target_id)? 
                && self.my_unit(knight_id)?.is_ability_ready()? {
            let damage = self.my_unit_mut(knight_id)?.javelin()?;
            self.damage_unit(target_id, damage);
            Ok(())
        } else {
            Err(GameError::InvalidAction)?
        }
    }

    // ************************************************************************
    // *************************** RANGER METHODS *****************************
    // ************************************************************************

    /// Whether the ranger is ready to begin snipe. Tests whether the ranger's
    /// ability heat is sufficiently low.
    ///
    /// * GameError::InvalidResearchLevel - the ability has not been researched.
    /// * GameError::NoSuchUnit - the unit does not exist (inside the vision range).
    /// * GameError::TeamNotAllowed - the unit is not on the current player's team.
    /// * GameError::InappropriateUnitType - the unit is not a knight.
    pub fn is_begin_snipe_ready(&self, ranger_id: UnitID) -> Result<bool, Error> {
       let ranger = self.my_unit(ranger_id)?;
       ranger.ok_if_snipe()?;

       Ok(ranger.is_ability_ready()?)
    }

    /// Begins the countdown to snipe a given location. Maximizes the units
    /// attack and movement heats until the ranger has sniped. The ranger may
    /// begin the countdown at any time, including resetting the countdown
    /// to snipe a different location.
    ///
    /// * GameError::InvalidResearchLevel - the ability has not been researched.
    /// * GameError::NoSuchUnit - the unit does not exist (inside the vision range).
    /// * GameError::TeamNotAllowed - the unit is not on the current player's team.
    /// * GameError::InappropriateUnitType - the unit is not a ranger.
    /// * GameError::InvalidLocation - the location is off the map or on a different planet.
    pub fn begin_snipe(&mut self, ranger_id: UnitID, location: MapLocation)
                       -> Result<(), Error> {
        if !self.is_on_map(location) {
            Err(GameError::InvalidLocation)?
        }

        if self.is_begin_snipe_ready(ranger_id)? {
            self.my_unit_mut(ranger_id)?.begin_snipe(location)?;
            Ok(())
        } else {
            Err(GameError::InvalidAction)?
        }
    }
    
    /// Whether the ranger snipe is ready to be processed.
    /// If a ranger's snipe has reached the end of its countdown, fires
    /// the shot and resets the attack and movement heats.
    fn process_ranger(&mut self, ranger_id: UnitID) -> Result<(), Error> {
        let target_location = self.get_unit_mut(ranger_id)?.process_snipe()?;
        let damage = self.get_unit(ranger_id)?.damage()?;
        self.damage_location(target_location.expect("ranger must have target if sniping"), damage);
        Ok(())
    }

    fn process_snipes(&mut self) {
        let mut rangers: Vec<UnitID> = vec![];
        for unit in &mut self.get_planet_mut(Planet::Earth).units.values_mut() {
            if unit.unit_type() == UnitType::Ranger
                && unit.is_sniping()
                && unit.countdown() == 0
                && unit.target_location().is_some() {
                    rangers.push(unit.id());
            }
        }
        for unit in &mut self.get_planet_mut(Planet::Mars).units.values_mut() {
            if unit.unit_type() == UnitType::Ranger
                && unit.is_sniping()
                && unit.countdown() == 0
                && unit.target_location().is_some() {
                    rangers.push(unit.id());
            }
        }

        for ranger in rangers {
            self.process_ranger(ranger);
        }
    }

    // ************************************************************************
    // **************************** MAGE METHODS ******************************
    // ************************************************************************
    
    /// Whether the mage can blink to the given location, without taking into
    /// account the mage's ability heat. Takes into account only the mage's
    /// ability range, the map terrain, positions of other units, and the edge
    /// of the game map.
    ///
    /// * GameError::InvalidResearchLevel - the ability has not been researched.
    /// * GameError::NoSuchUnit - the unit does not exist (inside the vision range).
    /// * GameError::TeamNotAllowed - the unit is not on the current player's team.
    /// * GameError::InappropriateUnitType - the unit is not a mage.
    /// * GameError::InvalidLocation - the location is outside the vision range.
    pub fn can_blink(&self, mage_id: UnitID, location: MapLocation) -> Result<bool, Error> {
        let mage = self.my_unit(mage_id)?;
        mage.ok_if_blink()?;
        
        Ok(mage.is_within_range(mage.ability_range(), location)
                && self.is_occupiable(location)?)   
    }

    /// Whether the mage is ready to blink. Tests whether the mage's ability
    /// heat is sufficiently low.
    ///
    /// * GameError::InvalidResearchLevel - the ability has not been researched.
    /// * GameError::NoSuchUnit - the unit does not exist (inside the vision range).
    /// * GameError::TeamNotAllowed - the unit is not on the current player's team.
    /// * GameError::InappropriateUnitType - the unit is not a mage.
    pub fn is_blink_ready(&self, mage_id: UnitID) -> Result<bool, Error> {
        let mage = self.my_unit(mage_id)?;
        mage.ok_if_blink()?;
        Ok(mage.is_ability_ready()?)
    }

    /// Blinks the mage to the given location.
    ///
    /// * GameError::InvalidResearchLevel - the ability has not been researched.
    /// * GameError::NoSuchUnit - the unit does not exist (inside the vision range).
    /// * GameError::TeamNotAllowed - the unit is not on the current player's team.
    /// * GameError::InappropriateUnitType - the unit is not a mage.
    /// * GameError::InvalidAction - the mage cannot blink to that location.
    pub fn blink(&mut self, mage_id: UnitID, location: MapLocation) -> Result<(), Error> {
        if self.can_blink(mage_id, location)? 
                && self.my_unit(mage_id)?.is_ability_ready()? {
            self.remove_unit(mage_id);
            self.my_unit_mut(mage_id)?.blink(location);
            self.place_unit(mage_id);
            Ok(())
        } else {
            Err(GameError::InvalidAction)?
        }
    }

    // ************************************************************************
    // *************************** HEALER METHODS *****************************
    // ************************************************************************

    /// Whether the healer can heal the given robot, without taking into
    /// account the healer's attack heat. Takes into account only the healer's
    /// attack range, and the location of the robot.
    ///
    /// * GameError::NoSuchUnit - a unit does not exist.
    /// * GameError::TeamNotAllowed - the first unit is not on the current player's team.
    /// * GameError::InappropriateUnitType - the healer or robot is not the right type.
    pub fn can_heal(&self, _healer_id: UnitID, _robot_id: UnitID) -> Result<bool, Error> {
        unimplemented!();
    }

    /// Whether the healer is ready to heal. Tests whether the healer's attack
    /// heat is sufficiently low.
    ///
    /// * GameError::NoSuchUnit - the unit does not exist (inside the vision range).
    /// * GameError::TeamNotAllowed - the unit is not on the current player's team.
    /// * GameError::InappropriateUnitType - the unit is not a healer.
    pub fn is_heal_ready(&self, _healer_id: UnitID) -> Result<bool, Error> {
        unimplemented!()
    }

    /// Heals the robot, dealing the healer's standard amount of "damage".
    ///
    /// * GameError::NoSuchUnit - a unit does not exist.
    /// * GameError::TeamNotAllowed - the first unit is not on the current player's team.
    /// * GameError::InappropriateUnitType - the healer or robot is not the right type.
    /// * GameError::InvalidAction - the healer cannot heal that unit.
    pub fn heal(&mut self, _healer_id: UnitID, _robot_id: UnitID) -> Result<(), Error> {
        unimplemented!();
    }

    /// Whether the healer can overcharge the given robot, without taking into
    /// account the healer's ability heat. Takes into account only the healer's
    /// ability range, and the location of the robot.
    ///
    /// * GameError::InvalidResearchLevel - the ability has not been researched.
    /// * GameError::NoSuchUnit - a unit does not exist.
    /// * GameError::TeamNotAllowed - the first unit is not on the current player's team.
    /// * GameError::InappropriateUnitType - the healer or robot is not the right type.
    pub fn can_overcharge(&self, healer_id: UnitID, robot_id: UnitID)
                          -> Result<bool, Error> {
        let healer = self.my_unit(healer_id)?;
        let robot = self.my_unit(robot_id)?;
        healer.ok_if_overcharge()?;
        robot.ok_if_ability()?;

        Ok(healer.is_within_range(healer.ability_range(), robot.location().map_location()?))
    }

    /// Whether the healer is ready to overcharge. Tests whether the healer's
    /// ability heat is sufficiently low.
    ///
    /// * GameError::InvalidResearchLevel - the ability has not been researched.
    /// * GameError::NoSuchUnit - the unit does not exist (inside the vision range).
    /// * GameError::TeamNotAllowed - the unit is not on the current player's team.
    /// * GameError::InappropriateUnitType - the unit is not a healer.
    pub fn is_overcharge_ready(&self, healer_id: UnitID) -> Result<bool, Error> {
        let healer = self.my_unit(healer_id)?;
        healer.ok_if_overcharge()?;

        Ok(healer.is_ability_ready()?)
    }

    /// Overcharges the robot, resetting the robot's cooldowns.
    ///
    /// * GameError::InvalidResearchLevel - the ability has not been researched.
    /// * GameError::NoSuchUnit - a unit does not exist.
    /// * GameError::TeamNotAllowed - the first unit is not on the current player's team.
    /// * GameError::InappropriateUnitType - the healer or robot is not the right type.
    /// * GameError::InvalidAction - the healer cannot overcharge that unit.
    pub fn overcharge(&mut self, healer_id: UnitID, robot_id: UnitID)
                      -> Result<(), Error> {
        if self.can_overcharge(healer_id, robot_id)? 
                && self.my_unit(healer_id)?.is_ability_ready()? {
            self.my_unit_mut(healer_id)?.overcharge()?;
            self.my_unit_mut(robot_id)?.reset_ability_cooldown()?;
            Ok(())
        } else {
            Err(GameError::InvalidAction)?  
        }
    }

    // ************************************************************************
    // ************************* STRUCTURE METHODS ****************************
    // ************************************************************************

    /// Whether the robot can be loaded into the given structure's garrison. The robot
    /// must be ready to move and must be adjacent to the structure. The structure
    /// and the robot must be on the same team, and the structure must have space.
    ///
    /// * GameError::NoSuchUnit - a unit does not exist.
    /// * GameError::TeamNotAllowed - either unit is not on the current player's team.
    /// * GameError::InappropriateUnitType - the robot or structure are the wrong type.
    pub fn can_load(&self, structure_id: UnitID, robot_id: UnitID)
                        -> Result<bool, Error> {
        let robot = self.my_unit(robot_id)?;
        let structure = self.my_unit(structure_id)?;
        Ok(robot.is_move_ready()?
            && structure.can_load()?
            && structure.is_adjacent_to(robot.location()))
    }

    /// Loads the robot into the garrison of the structure.
    ///
    /// * GameError::NoSuchUnit - a unit does not exist.
    /// * GameError::TeamNotAllowed - either unit is not on the current player's team.
    /// * GameError::InappropriateUnitType - the robot or structure are the wrong type.
    /// * GameError::InvalidAction - the robot cannot be loaded inside the structure.
    pub fn load(&mut self, structure_id: UnitID, robot_id: UnitID)
                    -> Result<(), Error> {
        if self.can_load(structure_id, robot_id)? {
            self.remove_unit(robot_id);
            self.my_unit_mut(structure_id)?.load(robot_id)?;
            self.my_unit_mut(robot_id)?.board_rocket(structure_id)?;
            self.place_unit(robot_id);
            Ok(())
        } else {
            Err(GameError::InvalidAction)?
        }
    }

    /// Tests whether the given structure is able to unload a unit in the
    /// given direction. There must be space in that direction, and the unit
    /// must be ready to move.
    ///
    /// * GameError::NoSuchUnit - the unit does not exist (inside the vision range).
    /// * GameError::TeamNotAllowed - the unit is not on the current player's team.
    /// * GameError::InappropriateUnitType - the unit is not a structure.
    /// * GameError::InvalidLocation - the location is off the map.
    pub fn can_unload(&self, structure_id: UnitID, direction: Direction)
                                 -> Result<bool, Error> {

        let structure = self.my_unit(structure_id)?;
        if structure.can_unload_unit()? {
            let robot = self.my_unit(structure.garrison()?[0])?;
            let loc = structure.location().map_location()?.add(direction);
            Ok(self.is_occupiable(loc)? && robot.is_move_ready()?)
        } else {
            Ok(false)
        }
    }

    /// Unloads a robot from the garrison of the specified structure into an 
    /// adjacent space. Robots are unloaded in the order they were loaded.
    ///
    /// * GameError::NoSuchUnit - the unit does not exist (inside the vision range).
    /// * GameError::TeamNotAllowed - the unit is not on the current player's team.
    /// * GameError::InappropriateUnitType - the unit is not a structure.
    /// * GameError::InvalidLocation - the location is off the map.
    /// * GameError::InvalidAction - the rocket cannot degarrison a unit.
    pub fn unload(&mut self, structure_id: UnitID, direction: Direction)
                      -> Result<(), Error> {
        if self.can_unload(structure_id, direction)? {
            let (robot_id, structure_loc) = {
                let structure = self.my_unit_mut(structure_id)?;
                (structure.unload_unit()?, structure.location().map_location()?)
            };
            let robot_loc = structure_loc.add(direction);
            self.my_unit_mut(robot_id)?.move_to(robot_loc)?;
            self.place_unit(robot_id);
            Ok(())
        } else {
            Err(GameError::InvalidAction)?
        }
    }

    // ************************************************************************
    // ************************** FACTORY METHODS *****************************
    // ************************************************************************

    /// Whether the factory can produce a robot of the given type. The factory
    /// must not currently be producing a robot, and the team must have
    /// sufficient resources in its resource pool.
    ///
    /// * GameError::NoSuchUnit - the unit does not exist.
    /// * GameError::TeamNotAllowed - the unit is not on the current player's team.
    /// * GameError::InappropriateUnitType - the unit is not a factory, or the
    ///   queued unit type is not a robot.
    pub fn can_produce_robot(&mut self, factory_id: UnitID, robot_type: UnitType)
                       -> Result<bool, Error> {
        let factory = self.my_unit(factory_id)?;
        if factory.can_produce_robot(robot_type)? {
            let cost = robot_type.factory_cost().expect("unit type is ok");
            Ok(self.my_team().karbonite >= cost)
        } else {
            Ok(false)
        }
    }

    /// Starts producing the robot of the given type.
    ///
    /// * GameError::NoSuchUnit - the unit does not exist.
    /// * GameError::TeamNotAllowed - the unit is not on the current player's team.
    /// * GameError::InappropriateUnitType - the unit is not a factory, or the
    ///   queued unit type is not a robot.
    /// * GameError::InvalidAction - the factory cannot produce the robot.
    pub fn produce_robot(&mut self, factory_id: UnitID, robot_type: UnitType)
                       -> Result<(), Error> {
        if self.can_produce_robot(factory_id, robot_type)? {
            self.my_team_mut().karbonite -= robot_type.factory_cost().expect("unit type is ok");
            let factory = self.my_unit_mut(factory_id).expect("factory exists");
            factory.produce_robot(robot_type);
            Ok(())
        } else {
            Err(GameError::InvalidAction)?
        }
    }

    /// Process the end of the turn for factories. If a factory added a unit
    /// to its garrison, also mark that unit down in the game world.
    ///
    /// Note that factores cannot be built on Mars, so we only process Earth.
    fn process_factories(&mut self) {
        let planet = Planet::Earth;
        let mut factory_ids: Vec<UnitID> = vec![];
        for unit in self.get_planet(planet).unit_infos.values().into_iter() {
            if unit.unit_type == UnitType::Factory {
                factory_ids.push(unit.id);
            }
        }

        for factory_id in factory_ids {
            let (unit_type, team) = {
                let factory = self.get_unit_mut(factory_id).expect("unit exists");
                let new_unit_type = factory.process_factory_round();
                if new_unit_type.is_none() {
                    continue;
                }
                (new_unit_type.unwrap(), factory.team())
            };

            let id = self.get_team_mut(team).id_generator.next_id();
            let level = self.get_team(team).research.get_level(&unit_type);
            let new_unit = Unit::new(id, team, unit_type, level, InGarrison(factory_id))
                .expect("research_level is valid");

            self.get_planet_mut(planet).unit_infos.insert(id, new_unit.info());
            self.get_planet_mut(planet).units.insert(id, new_unit);
            self.get_unit_mut(factory_id).unwrap().load(id).expect("unit can load");
        }
    }

    // ************************************************************************
    // *************************** ROCKET METHODS *****************************
    // ************************************************************************

    /// The landing rounds and locations of rockets in space that belong to the
    /// current team.
    ///
    /// Note that mutating this object does NOT have any effect on the actual
    /// game. You MUST call the mutators in world!!
    pub fn rocket_landings(&self) -> RocketLandingInfo {
        self.my_team().rocket_landings.clone()
    }

    /// Whether the rocket can launch into space to the given destination. The
    /// rocket can launch if the it has never been used before. The destination
    /// is valid if it contains passable terrain on the other planet.
    ///
    /// * GameError::NoSuchUnit - the unit does not exist (inside the vision range).
    /// * GameError::TeamNotAllowed - the unit is not on the current player's team.
    /// * GameError::InappropriateUnitType - the unit is not a rocket.
    pub fn can_launch_rocket(&self, rocket_id: UnitID, destination: MapLocation)
                             -> Result<bool, Error> {
        if destination.planet == self.planet() {
            return Ok(false);
        }

        let rocket = self.my_unit(rocket_id)?;
        if rocket.is_rocket_used()? {
            return Ok(false);
        }

        let map = &self.starting_map(destination.planet);
        Ok(map.on_map(destination) && map.is_passable_terrain_at(destination)?)
    }

    /// Launches the rocket into space, damaging the units adjacent to the
    /// takeoff location.
    ///
    /// * GameError::NoSuchUnit - the unit does not exist (inside the vision range).
    /// * GameError::TeamNotAllowed - the unit is not on the current player's team.
    /// * GameError::InappropriateUnitType - the unit is not a rocket.
    /// * GameError::InvalidAction - the rocket cannot launch.
    pub fn launch_rocket(&mut self, rocket_id: UnitID, destination: MapLocation)
                         -> Result<(), Error> {
        if self.can_launch_rocket(rocket_id, destination)? {
            let takeoff_loc = self.my_unit(rocket_id)?.location().map_location()?;
            for dir in Direction::all() {
                self.damage_location(takeoff_loc.add(dir), ROCKET_BLAST_DAMAGE);
            }

            self.move_to_space(rocket_id);
            self.my_unit_mut(rocket_id)?.launch_rocket()?;

            let landing_round = self.round + self.orbit.duration(self.round);
            self.my_team_mut().rocket_landings.add_landing(
                landing_round, RocketLanding::new(rocket_id, destination)
            );

            Ok(())
        } else {
            Err(GameError::InvalidAction)?
        }
    }

    /// Lands the rocket, damaging the units in adjacent squares. The rocket
    /// is destroyed if it lands on a factory, rocket, or impassable terrain.
    fn land_rocket(&mut self, rocket_id: UnitID, destination: MapLocation)
                   -> Result<(), Error> {
        if self.my_planet().units_by_loc.contains_key(&destination) {
            let victim_id = *self.my_planet().units_by_loc.get(&destination).unwrap();
            let should_destroy_rocket = match self.unit_info(victim_id)?.unit_type {
                UnitType::Rocket => true,
                UnitType::Factory => true,
                _ => false,
            };
            if should_destroy_rocket {
                self.destroy_unit(rocket_id);
            }
            self.destroy_unit(victim_id);
        } else {
            self.my_unit_mut(rocket_id)?.land_rocket(destination)?;
            self.move_from_space(rocket_id);
        }

        for dir in Direction::all() {
            self.damage_location(destination.add(dir), ROCKET_BLAST_DAMAGE);
        }

        Ok(())
    }

    fn process_rockets(&mut self, team: Team) -> Result<(), Error> {
        let landings = self.get_team(team).rocket_landings.landings_on(self.round);
        for landing in landings.iter() {
            self.land_rocket(landing.rocket_id, landing.destination)?;
        }
        Ok(())
    }

    // ************************************************************************
    // ****************************** GAME LOOP *******************************
    // ************************************************************************

    /// Updates the current player in the game. If a round of four turns has
    /// finished, also processes the end of the round. This includes updating
    /// unit cooldowns, rocket landings, asteroid strikes, research, etc. Returns 
    /// the next player to move, and whether the round was also ended.
    ///
    /// * GameError::InternalEngineError - something happened here...
    pub fn end_turn(&mut self) -> Result<(Player, bool), Error> {
        let mut end_round = false;
        self.player_to_move = match self.player_to_move {
            Player { team: Team::Red, planet: Planet::Earth } => Player { team: Team::Blue, planet: Planet::Earth},
            Player { team: Team::Blue, planet: Planet::Earth } => Player { team: Team::Red, planet: Planet::Mars},
            Player { team: Team::Red, planet: Planet::Mars } => Player { team: Team::Blue, planet: Planet::Mars},
            Player { team: Team::Blue, planet: Planet::Mars } => {
                // This is the last player to move, so we can advance to the next round.
                self.end_round()?;
                end_round = true;
                Player { team: Team::Red, planet: Planet::Earth}
            },
        };
        Ok((self.player_to_move, end_round))
    }

    pub fn end_round(&mut self) -> Result<(), Error> {
        self.round += 1;

        // Update unit cooldowns.
        for unit in &mut self.get_planet_mut(Planet::Earth).units.values_mut() {
            unit.end_round();
        }
        for unit in &mut self.get_planet_mut(Planet::Mars).units.values_mut() {
            unit.end_round();
        }

        // Process ranger snipes.
        self.process_snipes();

        // Add produced factory robots to the garrison.
        self.process_factories();

        // Land rockets.
        self.process_rockets(Team::Red)?;
        self.process_rockets(Team::Blue)?;

        // Process any potential asteroid impacts.
        self.process_asteroids();

        // Update the current research and process any completed upgrades.
        self.process_research(Team::Red)?;
        self.process_research(Team::Blue)?;

        Ok(())
    }

    /// Applies a single delta to this GameWorld.
    pub fn apply(&mut self, delta: &Delta) -> Result<(), Error> {
        match *delta {
            Delta::Attack {robot_id, target_unit_id} => self.attack(robot_id, target_unit_id),
            Delta::BeginSnipe {ranger_id, location} => self.begin_snipe(ranger_id, location),
            Delta::Blueprint {worker_id, structure_type, direction} => self.blueprint(worker_id, structure_type, direction),
            Delta::Blink {mage_id, location} => self.blink(mage_id, location),
            Delta::Build {worker_id, blueprint_id} => self.build(worker_id, blueprint_id),
            Delta::Disintegrate {unit_id} => self.disintegrate_unit(unit_id),
            Delta::Harvest {worker_id, direction} => self.harvest(worker_id, direction),
            Delta::Heal {healer_id, target_robot_id} => self.heal(healer_id, target_robot_id),
            Delta::Javelin {knight_id, target_unit_id} => self.javelin(knight_id, target_unit_id),
            Delta::LaunchRocket {rocket_id, location} => self.launch_rocket(rocket_id, location),
            Delta::Load {structure_id, robot_id} => self.load(structure_id, robot_id),
            Delta::Move {robot_id, direction} => self.move_robot(robot_id, direction),
            Delta::Overcharge {healer_id, target_robot_id} => self.overcharge(healer_id, target_robot_id),
            Delta::ProduceRobot {factory_id, robot_type} => self.produce_robot(factory_id, robot_type),
            Delta::QueueResearch {branch} => { self.queue_research(branch); Ok(()) },
            Delta::Repair {worker_id, structure_id} => unimplemented!(),
            Delta::Replicate {worker_id, direction} => self.replicate(worker_id, direction),
            Delta::ResetResearchQueue => { self.reset_research(); Ok(()) },
            Delta::Unload {structure_id, direction} => self.unload(structure_id, direction),
            Delta::Nothing => Ok(()),
        }
    }

    /// Applies a turn message to this GameWorld, and ends the current turn. Returns
    /// the next player to move, and whether the current round was also ended.
    pub fn apply_turn(&mut self, turn: &TurnMessage) -> Result<(Player, bool), Error> {
        for delta in turn.changes.iter() {
            self.apply(delta)?;
        }
        Ok(self.end_turn()?)
    }
}

#[cfg(test)]
mod tests {
    use super::*;

    #[test]
    fn test_all_locations_within() {
        let world = GameWorld::test_world();
        let loc = MapLocation::new(Planet::Earth, 2, 4);
        let locs = world.all_locations_within(loc, 16);
        assert_eq!(locs.len(), 43, "43 locations within 16 distance squared");
        for new_loc in locs {
            assert_lte!(loc.distance_squared_to(new_loc), 16);
        }
        assert_eq!(world.all_locations_within(loc, 0), vec![loc]);
    }

    #[test]
    fn test_filter_visibility() {
        let initial_units_earth = vec![
            Unit::new(1, Team::Red, UnitType::Worker, 0, OnMap(MapLocation::new(Planet::Earth, 0, 0))).unwrap(),
            Unit::new(2, Team::Red, UnitType::Mage, 0, OnMap(MapLocation::new(Planet::Earth, 10, 11))).unwrap(),
            Unit::new(3, Team::Red, UnitType::Rocket, 0, OnMap(MapLocation::new(Planet::Earth, 10, 10))).unwrap(),
            Unit::new(4, Team::Blue, UnitType::Mage, 0, OnMap(MapLocation::new(Planet::Earth, 11, 10))).unwrap(),
            Unit::new(5, Team::Blue, UnitType::Worker, 0, OnMap(MapLocation::new(Planet::Earth, 29, 29))).unwrap(),
        ];

        let mut map = GameMap::test_map();
        map.earth_map = PlanetMap {
            planet: Planet::Earth,
            height: 30,
            width: 30,
            initial_units: initial_units_earth,
            is_passable_terrain: vec![vec![true; 30]; 30],
            initial_karbonite: vec![vec![0; 30]; 30],
        };
        let mut world = GameWorld::new(map);

        // The Devs engine can see all the units.
        assert!(world.unit_controller(1).is_ok());
        assert!(world.unit_controller(2).is_ok());
        assert!(world.unit_controller(3).is_ok());

        // The Blue units are also visible, but the team is not allowed.
        assert_err!(world.unit_controller(4), GameError::TeamNotAllowed);
        assert_err!(world.unit_controller(5), GameError::TeamNotAllowed);

        // The Red Earth engine cannot see 5, which is not in range.
        let red_world = world.filter();
        assert!(red_world.unit_controller(1).is_ok());
        assert!(red_world.unit_controller(2).is_ok());
        assert!(red_world.unit_controller(3).is_ok());
        assert_err!(red_world.unit_controller(4), GameError::TeamNotAllowed);
        assert_err!(red_world.unit_controller(5), GameError::NoSuchUnit);

        // The Blue Earth engine cannot see 1, which is not in range.
        assert!(world.end_turn().is_ok());
        let blue_world = world.filter();
        assert_err!(blue_world.unit_controller(1), GameError::NoSuchUnit);
        assert_err!(blue_world.unit_controller(2), GameError::TeamNotAllowed);
        assert_err!(blue_world.unit_controller(3), GameError::TeamNotAllowed);
        assert!(blue_world.unit_controller(4).is_ok());
        assert!(blue_world.unit_controller(5).is_ok());
    }

    #[test]
    fn test_sensing_with_filter() {
        // Create a world with some units on Earth, on Mars, and in space.
        let initial_units_earth = vec![
            Unit::new(1, Team::Red, UnitType::Worker, 0, OnMap(MapLocation::new(Planet::Earth, 9, 10))).unwrap(),
            Unit::new(2, Team::Red, UnitType::Mage, 0, OnMap(MapLocation::new(Planet::Earth, 10, 11))).unwrap(),
            Unit::new(3, Team::Red, UnitType::Rocket, 0, OnMap(MapLocation::new(Planet::Earth, 10, 10))).unwrap(),
            Unit::new(4, Team::Blue, UnitType::Mage, 0, OnMap(MapLocation::new(Planet::Earth, 11, 10))).unwrap(),
            Unit::new(5, Team::Blue, UnitType::Worker, 0, OnMap(MapLocation::new(Planet::Earth, 29, 29))).unwrap(),
        ];
        let mut map = GameMap::test_map();
        map.earth_map = PlanetMap {
            planet: Planet::Earth,
            height: 30,
            width: 30,
            initial_units: initial_units_earth,
            is_passable_terrain: vec![vec![true; 30]; 30],
            initial_karbonite: vec![vec![0; 30]; 30],
        };
        let world = GameWorld::new(map);

        // Red can see 4 units initially on Earth.
        let mut red_world = world.filter();
        assert_eq!(red_world.units().len(), 4);

        // After a unit is loaded, it's no longer indexed by location.
        assert!(red_world.load(3, 1).is_ok());
        assert_eq!(red_world.units_by_loc().values().len(), 3);

        // After the rocket launches, it and the garrisoned unit enter space.
        assert!(red_world.launch_rocket(3, MapLocation::new(Planet::Mars, 10, 10)).is_ok());
        assert_eq!(red_world.units().len(), 2);
        assert_eq!(red_world.units_in_space().len(), 2);
        assert_eq!(red_world.units_by_id().values().len(), 2);
        assert_eq!(red_world.units_by_loc().values().len(), 2);

        // Those 4 units are the same units that Red can sense.
        assert!(red_world.can_sense_unit(1));
        assert!(red_world.can_sense_unit(2));
        assert!(red_world.can_sense_unit(3));
        assert!(red_world.can_sense_unit(4));
        assert!(!red_world.can_sense_unit(5));

        // Red can see locations within Unit 2's sensing range.
        let loc_off_map_1 = MapLocation::new(Planet::Mars, 10, 10);
        let loc_off_map_2 = MapLocation::new(Planet::Earth, 2, -2);
        let loc_off_map_3 = MapLocation::new(Planet::Earth, 10, 30);
        let loc_out_of_red_range = MapLocation::new(Planet::Earth, 15, 15);
        let loc_in_red_range = MapLocation::new(Planet::Earth, 14, 14);
        assert!(!red_world.can_sense_location(loc_off_map_1));
        assert!(!red_world.can_sense_location(loc_off_map_2));
        assert!(!red_world.can_sense_location(loc_off_map_3));
        assert!(!red_world.can_sense_location(loc_out_of_red_range));
        assert!(red_world.can_sense_location(loc_in_red_range));

        // Nearby sensing functions should work as expected.
        let red_mage_loc = MapLocation::new(Planet::Earth, 10, 10);
        assert_eq!(red_world.sense_nearby_units(red_mage_loc, 10).len(), 2);
        assert_eq!(red_world.sense_nearby_units_by_team(red_mage_loc, 10, Team::Red).len(), 1);
        assert_eq!(red_world.sense_nearby_units_by_team(red_mage_loc, 10, Team::Blue).len(), 1);
        assert_eq!(red_world.sense_nearby_units_by_type(red_mage_loc, 10, UnitType::Mage).len(), 2);

        // Red cannot see the Blue worker, but it can see the Blue mage.
        assert_err!(red_world.sense_unit_at_location(
            MapLocation::new(Planet::Earth, 29, 29)), GameError::InvalidLocation);
        assert!(red_world.sense_unit_at_location(
            MapLocation::new(Planet::Earth, 11, 10)).unwrap().is_some());
    }

    #[test]
    fn test_unit_disintegrate() {
        let mut world = GameWorld::test_world();
        let loc_a = MapLocation::new(Planet::Earth, 0, 1);
        let loc_b = MapLocation::new(Planet::Earth, 0, 2);
        let id_a = world.create_unit(Team::Red, loc_a, UnitType::Knight).unwrap();
        let id_b = world.create_unit(Team::Blue, loc_b, UnitType::Knight).unwrap();

        // Red can disintegrate a red unit.
        assert!(world.disintegrate_unit(id_a).is_ok());

        // Red cannot disintegrate a blue unit.
        assert_err!(world.disintegrate_unit(id_b), GameError::TeamNotAllowed);

        // But the Dev engine can "destroy" a blue unit if necessary.
        world.destroy_unit(id_b);

        // Either way, no one can disintegrate a unit that does not exist.
        assert_err!(world.disintegrate_unit(id_b), GameError::NoSuchUnit);
    }

    #[test]
    fn test_unit_destroy_with_filter() {
        let mut world = GameWorld::test_world();
        let loc_a = MapLocation::new(Planet::Earth, 0, 1);
        let loc_b = MapLocation::new(Planet::Earth, 0, 2);
        let loc_c = MapLocation::new(Planet::Earth, 0, 3);
        let id_a = world.create_unit(Team::Red, loc_a, UnitType::Rocket).unwrap();
        let id_b = world.create_unit(Team::Red, loc_b, UnitType::Knight).unwrap();
        world.create_unit(Team::Blue, loc_c, UnitType::Knight).unwrap();

        // Load the rocket with a unit.
        assert!(world.load(id_a, id_b).is_ok());

        // Filter the world on Blue's turn.
        assert!(world.end_turn().is_ok());
        let mut blue_world = world.filter();

        // Destroy the loaded rocket in the Dev engine.
        assert_eq!(world.my_planet().units.len(), 3);
        assert_eq!(world.my_planet().unit_infos.len(), 3);
        assert_eq!(world.my_planet().units_by_loc.len(), 2);
        world.destroy_unit(id_a);
        assert_eq!(world.my_planet().units.len(), 1);
        assert_eq!(world.my_planet().unit_infos.len(), 1);
        assert_eq!(world.my_planet().units_by_loc.len(), 1);

        // Destroy the loaded rocket in the Blue engine.
        assert_eq!(blue_world.my_planet().units.len(), 1);
        assert_eq!(blue_world.my_planet().unit_infos.len(), 2);
        assert_eq!(blue_world.my_planet().units_by_loc.len(), 2);
        blue_world.destroy_unit(id_a);
        assert_eq!(blue_world.my_planet().units.len(), 1);
        assert_eq!(blue_world.my_planet().unit_infos.len(), 1);
        assert_eq!(blue_world.my_planet().units_by_loc.len(), 1);
    }

    #[test]
    fn test_unit_create() {
        // Create the game world, and create and add some robots.
        let mut world = GameWorld::test_world();
        let loc_a = MapLocation::new(Planet::Earth, 0, 1);
        let loc_b = MapLocation::new(Planet::Earth, 0, 2);
        let id_a = world.create_unit(Team::Red, loc_a, UnitType::Knight).unwrap();
        let id_b = world.create_unit(Team::Red, loc_b, UnitType::Knight).unwrap();

        // The robots have different IDs.
        assert_ne!(id_a, id_b);

        // Both robots exist and are at the right locations.
        let unit_a = world.my_unit(id_a).unwrap();
        let unit_b = world.my_unit(id_b).unwrap();
        assert_eq!(unit_a.location(), OnMap(loc_a));
        assert_eq!(unit_b.location(), OnMap(loc_b));
    }

    #[test]
    fn test_unit_move() {
        // Create the game world.
        let mut world = GameWorld::test_world();
        let loc_a = MapLocation::new(Planet::Earth, 5, 5);
        let loc_b = MapLocation::new(Planet::Earth, 6, 5);

        // Create and add some robots. B is one square east of A.
        let a = world.create_unit(Team::Red, loc_a, UnitType::Knight).unwrap();
        let b = world.create_unit(Team::Red, loc_b, UnitType::Knight).unwrap();

        // Robot A cannot move east, as this is where B is. However,
        // it can move northeast.
        assert![world.is_move_ready(a).unwrap()];
        assert![!world.can_move(a, Direction::East).unwrap()];
        assert![world.can_move(a, Direction::Northeast).unwrap()];
        world.move_robot(a, Direction::Northeast).unwrap();

        // A is now one square north of B. B cannot move north to
        // A's new location, but can move west to A's old location.
        assert![world.is_move_ready(b).unwrap()];
        assert![!world.can_move(b, Direction::North).unwrap()];
        assert![world.can_move(b, Direction::West).unwrap()];
        world.move_robot(b, Direction::West).unwrap();

        // A cannot move again until its cooldowns are reset.
        assert![!world.is_move_ready(a).unwrap()];
        assert![world.can_move(a, Direction::South).unwrap()];
        assert![world.move_robot(a, Direction::South).is_err()];
        assert![world.end_round().is_ok()];

        // Finally, let's test that A cannot move back to its old square.
        assert![world.is_move_ready(a).unwrap()];
        assert![!world.can_move(a, Direction::Southwest).unwrap()];
        assert![world.can_move(a, Direction::South).unwrap()];
        world.move_robot(a, Direction::South).unwrap();
    }

    #[test]
    fn test_knight_javelin() {
        // Create the game world.
        let mut world = GameWorld::test_world();

        // Unlock knight's javelin ability through research.
        let unlock_level = 3;
        let rounds = 200;

        for level in 0..unlock_level {
            let my_research = world.my_research_mut();
            assert!(my_research.add_to_queue(&Branch::Knight));
            for round in 0..rounds {
                assert!(my_research.end_round().is_ok());
            }
        }

        // Create knight and target robots
        let loc_a = MapLocation::new(Planet::Earth, 0, 0);
        let loc_b = MapLocation::new(Planet::Earth, 0, 1);
        let loc_c = MapLocation::new(Planet::Earth, 0, 20);
        let knight = world.create_unit(Team::Red, loc_a, UnitType::Knight).unwrap();
        let robot_a = world.create_unit(Team::Red, loc_b, UnitType::Knight).unwrap();
        let robot_b = world.create_unit(Team::Red, loc_c, UnitType::Knight).unwrap();
    
        // Knight Javelin is ready
        assert!(world.is_javelin_ready(knight).unwrap());

        // Knight should not be able to javelin target outside of range
        assert!(!world.can_javelin(knight, robot_b).unwrap());

        // Knight should be able to javelin target within range
        assert!(world.can_javelin(knight, robot_a).unwrap());

        // Javelin target. 
        let robot_max_health = 250;
        let robot_damaged_health = 150; 
        assert_eq!(world.get_unit(robot_a).unwrap().health(), robot_max_health);
        assert!(world.javelin(knight, robot_a).is_ok());
        assert_eq!(world.get_unit(robot_a).unwrap().health(), robot_damaged_health);
        assert!(!world.is_javelin_ready(knight).unwrap());
    }

    #[test]
    fn test_mage_blink() {
        // Create the game world.
        let mut world = GameWorld::test_world();

        // Unlock mage's blink ability through research.
        let unlock_level = 4;
        let rounds = 200;

        for level in 0..unlock_level {
            let my_research = world.my_research_mut();
            assert!(my_research.add_to_queue(&Branch::Mage));
            for round in 0..rounds {
                assert!(my_research.end_round().is_ok());
            }
        }

        // Create mage.
        let loc_a = MapLocation::new(Planet::Earth, 0, 0);
        let loc_b = MapLocation::new(Planet::Earth, 0, 1);
        let loc_c = MapLocation::new(Planet::Earth, 0, 20);
        let mage = world.create_unit(Team::Red, loc_a, UnitType::Mage).unwrap();
        
        // Mage blink is ready.
        assert!(world.is_blink_ready(mage).unwrap());

        // Mage should not be able to blink to target location outside of range.
        assert!(!world.can_blink(mage, loc_c).unwrap());

        // Mage should be able to blink to target location within range.
        assert!(world.can_blink(mage, loc_b).unwrap());

        // Blink moves mage to new location.
        assert_eq!(world.get_unit(mage).unwrap().location(), OnMap(loc_a));
        assert!(world.blink(mage, loc_b).is_ok());
        assert_eq!(world.get_unit(mage).unwrap().location(), OnMap(loc_b));
        assert!(!world.is_blink_ready(mage).unwrap());
    }

    #[test]
    fn test_ranger_snipe() {
        // Create the game world.
        let mut world = GameWorld::test_world();

        // Unlock mage's blink ability through research.
        let unlock_level = 3;
        let rounds = 200;

        for level in 0..unlock_level {
            let my_research = world.my_research_mut();
            assert!(my_research.add_to_queue(&Branch::Ranger));
            for round in 0..rounds {
                assert!(my_research.end_round().is_ok());
            }
        }

        // Create ranger and target robot.
        let loc_a = MapLocation::new(Planet::Earth, 0, 0);
        let loc_b = MapLocation::new(Planet::Earth, 0, 1);
        let loc_c = MapLocation::new(Planet::Mars, 0, 20);
        let ranger = world.create_unit(Team::Red, loc_a, UnitType::Ranger).unwrap();
        let robot = world.create_unit(Team::Red, loc_b,UnitType::Knight).unwrap();
        // Ranger should not be able to snipe target location on a different planet.
        assert!(world.begin_snipe(ranger, loc_c).is_err());

        // Processing snipe should fail if ranger has not channeled for enough rounds
        assert!(world.process_ranger(ranger).is_err());

        // Ranger begins to snipe a location.
        assert!(world.begin_snipe(ranger, loc_b).is_ok());

        // Enough rounds pass where Ranger's snipe is processed
        let rounds = 200;
        for round in 0..rounds {
            assert!(world.end_round().is_ok());
        }
        
        // Robot at sniped location should take damage
        let robot_damaged_health = 180;
        assert_eq!(world.get_unit(robot).unwrap().health(), robot_damaged_health);
    }

    #[test]
    fn test_healer_overcharge() {
        // Create the game world.
        let mut world = GameWorld::test_world();

        // Unlock healer's overcharge ability through research.
        let unlock_level = 3;
        let rounds = 200;

        for level in 0..unlock_level {
            let my_research = world.my_research_mut();
            assert!(my_research.add_to_queue(&Branch::Healer));
            for round in 0..rounds {
                assert!(my_research.end_round().is_ok());
            }
        }

        // Unlock robot's ability through research.
        let unlock_level = 3;
        let rounds = 200;

        for level in 0..unlock_level {
            let my_research = world.my_research_mut();
            assert!(my_research.add_to_queue(&Branch::Knight));
            for round in 0..rounds {
                assert!(my_research.end_round().is_ok());
            }
        }

        // Create healer and target robots.
        let loc_a = MapLocation::new(Planet::Earth, 0, 0);
        let loc_b = MapLocation::new(Planet::Earth, 0, 1);
        let loc_c = MapLocation::new(Planet::Earth, 0, 20);
        let healer = world.create_unit(Team::Red, loc_a, UnitType::Healer).unwrap();
        let robot_a = world.create_unit(Team::Red, loc_b, UnitType::Knight).unwrap();
        let robot_b = world.create_unit(Team::Red, loc_c, UnitType::Knight).unwrap();

        // Healer overcharge is ready.
        assert!(world.is_overcharge_ready(healer).unwrap());

        // Healer should not be able to overcharge target robot outside of range.
        assert!(!world.can_overcharge(healer, robot_b).unwrap());
        
        // Healer should be able to overcharge target robot within range.
        assert!(world.can_overcharge(healer, robot_a).unwrap());

        // Robot uses ability.
        let loc_d = MapLocation::new(Planet::Earth, 0, 2);
        assert!(world.move_to(robot_b, loc_d).is_ok());
        assert!(world.javelin(robot_a, robot_b).is_ok());
        assert!(!world.get_unit(robot_a).unwrap().is_ability_ready().unwrap());


        // Healer uses overcharge to reset robot's ablity cooldown
        assert!(world.overcharge(healer, robot_a).is_ok());
        assert!(world.get_unit(robot_a).unwrap().is_ability_ready().unwrap());
    }

    #[test]
    fn test_rocket_success() {
        // Create the game world.
        let mut world = GameWorld::test_world();
        let earth_loc = MapLocation::new(Planet::Earth, 5, 5);
        let mars_loc = MapLocation::new(Planet::Mars, 5, 5);
        let rocket = world.create_unit(Team::Red, earth_loc, UnitType::Rocket).unwrap();

        // Create units around the target location.
        let mut earth_bystanders: Vec<UnitID> = vec![];
        let mut mars_bystanders: Vec<UnitID> = vec![];
        for direction in Direction::all() {
            earth_bystanders.push(world.create_unit(Team::Red, earth_loc.add(direction), UnitType::Knight).unwrap());
            mars_bystanders.push(world.create_unit(Team::Red, mars_loc.add(direction), UnitType::Knight).unwrap());
        }

        // Launch the rocket.
        assert![world.can_launch_rocket(rocket, mars_loc).unwrap()];
        world.launch_rocket(rocket, mars_loc).unwrap();
        assert_eq![world.my_unit(rocket).unwrap().location(), InSpace];
        let damaged_knight_health = 200;
        for id in earth_bystanders.iter() {
            assert_eq![world.my_unit(*id).unwrap().health(), damaged_knight_health];
        }

        // Go forward two turns so that we're on Mars.
        assert![world.end_turn().is_ok()];
        assert![world.end_turn().is_ok()];

        // Force land the rocket.
        world.land_rocket(rocket, mars_loc).unwrap();
        assert_eq![world.my_unit(rocket).unwrap().location(), OnMap(mars_loc)];
            for id in mars_bystanders.iter() {
            assert_eq![world.my_unit(*id).unwrap().health(), damaged_knight_health];
        }
    }

    #[test]
    fn test_rocket_failure() {
        // Create the game world.
        let mut world = GameWorld::test_world();
        let earth_loc_a = MapLocation::new(Planet::Earth, 0, 0);
        let earth_loc_b = MapLocation::new(Planet::Earth, 0, 2);
        let mars_loc_off_map = MapLocation::new(Planet::Mars, 10000, 10000);
        let mars_loc_impassable = MapLocation::new(Planet::Mars, 0, 0);
        world.planet_maps.get_mut(&Planet::Mars).unwrap().is_passable_terrain[0][0] = false;
        let mars_loc_knight = MapLocation::new(Planet::Mars, 0, 1);
        let mars_loc_factory = MapLocation::new(Planet::Mars, 0, 2);
        let rocket_a = world.create_unit(Team::Red, earth_loc_a, UnitType::Rocket).unwrap();
        let rocket_b = world.create_unit(Team::Red, earth_loc_b, UnitType::Rocket).unwrap();
        let knight = world.create_unit(Team::Blue, mars_loc_knight, UnitType::Knight).unwrap();
        let factory = world.create_unit(Team::Blue, mars_loc_factory, UnitType::Factory).unwrap();

        // Failed launches.
        assert![!world.can_launch_rocket(rocket_a, earth_loc_b).unwrap()];
        assert_err![world.launch_rocket(rocket_a, earth_loc_b), GameError::InvalidAction];
        assert![!world.can_launch_rocket(rocket_a, mars_loc_off_map).unwrap()];
        assert_err![world.launch_rocket(rocket_a, mars_loc_off_map), GameError::InvalidAction];
        assert![!world.can_launch_rocket(rocket_a, mars_loc_impassable).unwrap()];
        assert_err![world.launch_rocket(rocket_a, mars_loc_impassable), GameError::InvalidAction];

        // Rocket landing on a robot should destroy the robot.
        assert![world.can_launch_rocket(rocket_a, mars_loc_knight).unwrap()];
        assert![world.launch_rocket(rocket_a, mars_loc_knight).is_ok()];
        assert![world.end_turn().is_ok()];
        assert![world.end_turn().is_ok()];
        assert![world.land_rocket(rocket_a, mars_loc_knight).is_ok()];
        assert![world.my_unit(rocket_a).is_ok()];
        assert![world.end_turn().is_ok()];
        assert_err![world.my_unit(knight), GameError::NoSuchUnit];

        // Launch the rocket on Earth.
        assert![world.end_turn().is_ok()];
        assert![world.can_launch_rocket(rocket_b, mars_loc_factory).unwrap()];
        assert![world.launch_rocket(rocket_b, mars_loc_factory).is_ok()];

        // Go forward two turns so that we're on Mars.
        assert![world.end_turn().is_ok()];
        assert![world.end_turn().is_ok()];

        // Rocket landing on a factory should destroy both units.
        assert![world.land_rocket(rocket_b, mars_loc_factory).is_ok()];
        assert_err![world.my_unit(rocket_b), GameError::NoSuchUnit];
        assert_err![world.my_unit(factory), GameError::NoSuchUnit];
    }

    #[test]
    fn test_rocket_load() {
        // Create the game world and the rocket for this test.
        let mut world = GameWorld::test_world();
        let takeoff_loc = MapLocation::new(Planet::Earth, 10, 10);        
        let rocket = world.create_unit(Team::Red, takeoff_loc, UnitType::Rocket).unwrap();

        // Correct loading.
        let valid_boarder = world.create_unit(Team::Red, takeoff_loc.add(Direction::North), UnitType::Knight).unwrap();
        assert![world.can_load(rocket, valid_boarder).unwrap()];
        assert![world.load(rocket, valid_boarder).is_ok()];
        assert_eq![world.my_unit(valid_boarder).unwrap().location(), InGarrison(rocket)];

        // Boarding fails when too far from the rocket.
        let invalid_boarder_too_far = world.create_unit(Team::Red, takeoff_loc.add(Direction::North).add(Direction::North), UnitType::Knight).unwrap();
        assert![!world.can_load(rocket, valid_boarder).unwrap()];
        assert_err![world.load(rocket, invalid_boarder_too_far), GameError::InvalidAction];

        // Boarding fails when the robot has already moved.
        assert![world.move_robot(invalid_boarder_too_far, Direction::South).is_ok()];
        let invalid_boarder_already_moved = invalid_boarder_too_far;
        assert![!world.is_move_ready(invalid_boarder_already_moved).unwrap()];
        assert![!world.can_load(rocket, invalid_boarder_already_moved).unwrap()];
        assert_err![world.load(rocket, invalid_boarder_already_moved), GameError::InvalidAction];

        // Factories and rockets cannot board rockets.
        let invalid_boarder_factory = world.create_unit(Team::Red, takeoff_loc.add(Direction::Southeast), UnitType::Factory).unwrap();
        assert_err![world.can_load(rocket, invalid_boarder_factory), GameError::InappropriateUnitType];
        assert_err![world.load(rocket, invalid_boarder_factory), GameError::InappropriateUnitType];
        let invalid_boarder_rocket = world.create_unit(Team::Red, takeoff_loc.add(Direction::South), UnitType::Rocket).unwrap();
        assert_err![world.can_load(rocket, invalid_boarder_rocket), GameError::InappropriateUnitType];
        assert_err![world.load(rocket, invalid_boarder_rocket), GameError::InappropriateUnitType];

        // Rockets can be loaded up to their capacity...
        for _ in 1..8 {
            let valid_extra_boarder = world.create_unit(Team::Red, takeoff_loc.add(Direction::East), UnitType::Knight).unwrap();
            assert![world.can_load(rocket, valid_extra_boarder).unwrap()];
            assert![world.load(rocket, valid_extra_boarder).is_ok()];
        }

        // ... but not beyond their capacity.
        let invalid_boarder_rocket_full = world.create_unit(Team::Red, takeoff_loc.add(Direction::East), UnitType::Knight).unwrap();
        assert![!world.can_load(rocket, invalid_boarder_rocket_full).unwrap()];
        assert_err![world.load(rocket, invalid_boarder_rocket_full), GameError::InvalidAction];

        // A unit should not be able to board another team's rocket.
        let blue_takeoff_loc = MapLocation::new(Planet::Earth, 5, 5);
        let blue_rocket = world.create_unit(Team::Blue, blue_takeoff_loc, UnitType::Rocket).unwrap();
        let invalid_boarder_wrong_team = world.create_unit(Team::Red, blue_takeoff_loc.add(Direction::North), UnitType::Knight).unwrap();
        assert_err![world.can_load(blue_rocket, invalid_boarder_wrong_team), GameError::TeamNotAllowed];
        assert_err![world.load(blue_rocket, invalid_boarder_wrong_team), GameError::TeamNotAllowed];
    }

    #[test]
    fn test_rocket_unload() {
        // Create the game world and the rocket for this test.
        let mut world = GameWorld::test_world();
        let takeoff_loc = MapLocation::new(Planet::Earth, 10, 10);        
        let rocket = world.create_unit(Team::Red, takeoff_loc, UnitType::Rocket).unwrap();
        
        // Load the rocket with robots.
        for _ in 0..2 {
            let robot = world.create_unit(Team::Red, takeoff_loc.add(Direction::North), UnitType::Knight).unwrap();
            assert![world.can_load(rocket, robot).unwrap()];
            assert![world.load(rocket, robot).is_ok()];
        }

        // Fly the rocket to Mars.
        let landing_loc = MapLocation::new(Planet::Mars, 0, 0);
        assert![world.launch_rocket(rocket, landing_loc).is_ok()];

        // Go forward two turns so that we're on Mars.
        assert![world.end_turn().is_ok()];
        assert![world.end_turn().is_ok()];
        assert![world.land_rocket(rocket, landing_loc).is_ok()];

        // Cannot unload in the same round. But can after one turn.
        assert![!world.can_unload(rocket, Direction::North).unwrap()];
        assert_err![world.unload(rocket, Direction::North), GameError::InvalidAction];
        assert![world.end_round().is_ok()];

        // Correct unloading.
        assert![world.can_unload(rocket, Direction::North).unwrap()];
        assert![world.unload(rocket, Direction::North).is_ok()];

        // Cannot unload into an occupied square.
        assert![!world.can_unload(rocket, Direction::North).unwrap()];
        assert![world.unload(rocket, Direction::North).is_err()];

        // Cannot unload into an impassable square.
        world.planet_maps.get_mut(&Planet::Mars).unwrap().is_passable_terrain[0][1] = false;
        assert![!world.can_unload(rocket, Direction::East).unwrap()];
        assert_err![world.unload(rocket, Direction::East), GameError::InvalidAction];

        // Error unloading off the map.
        assert_err![world.can_unload(rocket, Direction::South), GameError::InvalidLocation];
        assert_err![world.unload(rocket, Direction::South), GameError::InvalidLocation];

        // Error unloading not a rocket.
        let robot_loc = MapLocation::new(Planet::Mars, 10, 10);
        let robot = world.create_unit(Team::Red, robot_loc, UnitType::Mage).unwrap();
        assert_err![world.can_unload(robot, Direction::East), GameError::InappropriateUnitType];
        assert_err![world.unload(robot, Direction::East), GameError::InappropriateUnitType];

        // Correct unloading, again.
        world.planet_maps.get_mut(&Planet::Mars).unwrap().is_passable_terrain[0][1] = true;
        assert![world.can_unload(rocket, Direction::East).unwrap()];
        assert![world.unload(rocket, Direction::East).is_ok()];

        // Cannot unload an empty rocket.
        assert![!world.can_unload(rocket, Direction::East).unwrap()];
        assert_err![world.unload(rocket, Direction::East), GameError::InvalidAction];
    }

    #[test]
<<<<<<< HEAD
    fn test_worker_harvest() {
        // Create the game world, which by default has 10 karbonite everywhere.
        let mut world = GameWorld::test_world();

        // Select a deposit, and test that it can be mined out as expected.
        let deposit = MapLocation::new(Planet::Earth, 0, 0);
        let expected_karbonite = [10, 7, 4, 1, 0];
        let expected_team_karbonite = [100, 103, 106, 109, 110];
        for i in 0..4 {
            let worker = world.create_unit(Team::Red, deposit.add(Direction::North), 
                                                UnitType::Worker).unwrap();
            assert![world.can_harvest(worker, Direction::South).unwrap()];
            assert_eq![world.karbonite_at(deposit).unwrap(), expected_karbonite[i]];
            assert_eq![world.karbonite(), expected_team_karbonite[i]];
            assert![world.harvest(worker, Direction::South).is_ok()];
            // The robot can no longer harvest, as it has already done so.
            assert![!world.can_harvest(worker, Direction::South).unwrap()];
            assert_eq![world.karbonite_at(deposit).unwrap(), expected_karbonite[i+1]];
            assert_eq![world.karbonite(), expected_team_karbonite[i+1]];
            world.destroy_unit(worker);
        }

        // The deposit has been mined out, so it cannot be harvested.
        let worker = world.create_unit(Team::Red, deposit.add(Direction::North),
                                            UnitType::Worker).unwrap();
        assert![!world.can_harvest(worker, Direction::South).unwrap()];

        // Other deposits can still be harvested, including in the robot's own space.
        assert![world.can_harvest(worker, Direction::Center).unwrap()];

        // Deposits off the edge of the map can obviously not be harvested, but checking
        // this should not error.
        assert![!world.can_harvest(worker, Direction::West).unwrap()];
    }

    #[test]
    fn test_worker_blueprint_and_build() {
        // Create the game world.
        let mut world = GameWorld::test_world();

        // Select a location to build a factory, and create a worker.
        let factory_loc = MapLocation::new(Planet::Earth, 0, 0);
        let worker_a = world.create_unit(Team::Red, factory_loc.add(Direction::North), UnitType::Worker).unwrap();

        // Even testing if blueprinting a robot is possible results in an error.
        assert![world.can_blueprint(worker_a, UnitType::Knight, Direction::South).is_err()];

        // A factory cannot be blueprinted yet, because there are not enough resources.
        assert![!world.can_blueprint(worker_a, UnitType::Factory, Direction::South).unwrap()];

        // After adding more resources to the team pool, blueprinting a factory is possible.
        world.get_team_mut(Team::Red).karbonite = 1000;
        assert![world.can_blueprint(worker_a, UnitType::Factory, Direction::South).unwrap()];

        // However, a factory cannot be blueprinted to the west, as this is off the map.
        assert![!world.can_blueprint(worker_a, UnitType::Factory, Direction::West).unwrap()];

        assert![world.blueprint(worker_a, UnitType::Factory, Direction::South).is_ok()];
        let factory = world.get_planet_mut(Planet::Earth).units_by_loc[&factory_loc];

        // The factory cannot be built by the same worker, because it has already acted.
        assert![!world.can_build(worker_a, factory).unwrap()];
        world.destroy_unit(worker_a);

        // It takes 150 build actions, with default research, to complete a factory.
        for i in 0..150 {
            // Create a worker two squares north of the factory blueprint.
            let worker_b = world.create_unit(Team::Red, 
                                             factory_loc.add(Direction::North).add(Direction::North), 
                                             UnitType::Worker).unwrap();

            // The worker is initially too far away to build the factory.
            assert![!world.can_build(worker_b, factory).unwrap()];
            assert![world.move_robot(worker_b, Direction::South).is_ok()];

            // The worker is now able to build the factory.
            assert![world.can_build(worker_b, factory).unwrap()];
            assert![world.build(worker_b, factory).is_ok()];
            assert_eq![world.get_unit(factory).unwrap().health(), 255 + 5*i];

            // The worker has already acted, and cannot build again.
            assert![!world.can_build(worker_b, factory).unwrap()];
            world.destroy_unit(worker_b);
        }
        assert![world.get_unit(factory).unwrap().is_built().unwrap()];

        // Subsequent attempts to build the factory should fail.
        let worker_c = world.create_unit(Team::Red, factory_loc.add(Direction::North), UnitType::Worker).unwrap();
        assert![!world.can_build(worker_c, factory).unwrap()];
        world.destroy_unit(worker_c);

        // It should not be possible to blueprint a rocket until researching Rocketry.
        let rocket_loc = MapLocation::new(Planet::Earth, 1, 0);
        let worker_d = world.create_unit(Team::Red, rocket_loc.add(Direction::North), UnitType::Worker).unwrap();
        assert![!world.can_blueprint(worker_d, UnitType::Rocket, Direction::South).unwrap()];

        // Force-research Rocketry.
        assert![world.queue_research(Branch::Rocket)];
        for i in 0..1000 {
            assert![world.process_research(Team::Red).is_ok()];
        }

        // Rockets can now be built!
        assert![world.can_blueprint(worker_d, UnitType::Rocket, Direction::South).unwrap()];
        assert![world.blueprint(worker_d, UnitType::Rocket, Direction::South).is_ok()];

        // Blueprinting is never possible on Mars.
        assert![world.end_turn().is_ok()];
        assert![world.end_turn().is_ok()];
        let mars_factory_loc = MapLocation::new(Planet::Mars, 0, 0);
        let worker_e = world.create_unit(Team::Red, mars_factory_loc.add(Direction::North), UnitType::Worker).unwrap();
        assert![!world.can_blueprint(worker_e, UnitType::Factory, Direction::South).unwrap()];
=======
    fn test_factory_production() {
        let mut world = GameWorld::test_world();
        let loc = MapLocation::new(Planet::Earth, 10, 10);
        let factory = world.create_unit(Team::Red, loc, UnitType::Factory).unwrap();
        let mage_cost = UnitType::Mage.factory_cost().unwrap();

        // The factory can produce a robot only if it's not already busy.
        assert!(world.can_produce_robot(factory, UnitType::Mage).unwrap());
        assert!(world.produce_robot(factory, UnitType::Mage).is_ok());
        assert!(!world.can_produce_robot(factory, UnitType::Mage).unwrap());
        assert_err!(world.produce_robot(factory, UnitType::Mage), GameError::InvalidAction);
        assert_eq!(world.my_team().karbonite, KARBONITE_STARTING - mage_cost);

        // After a few rounds, the mage is added to the world.
        for _ in 0..FACTORY_NUM_ROUNDS {
            assert!(world.end_round().is_ok());
        }
        assert_eq!(world.my_unit(factory).unwrap().garrison().unwrap().len(), 1);
        assert_eq!(world.my_planet().units.len(), 2);
        assert_eq!(world.my_planet().unit_infos.len(), 2);
        assert_eq!(world.my_planet().units_by_loc.len(), 1);

        // Karbonite is a limiting factor for producing robots.
        assert!(world.can_produce_robot(factory, UnitType::Mage).unwrap());
        world.my_team_mut().karbonite = 0;
        assert!(!world.can_produce_robot(factory, UnitType::Mage).unwrap());
>>>>>>> 64d09f2e
    }
}<|MERGE_RESOLUTION|>--- conflicted
+++ resolved
@@ -421,19 +421,11 @@
     ///
     /// * GameError::InvalidLocation - the location is outside the vision range.
     pub fn karbonite_at(&self, location: MapLocation) -> Result<u32, Error> {
-<<<<<<< HEAD
-        if !self.can_sense_location(location) {
-            Err(GameError::InvalidLocation)?;
-        }
-        let planet_info = self.my_planet();
-        Ok(planet_info.karbonite[location.y as usize][location.x as usize])
-=======
         if self.can_sense_location(location) {
             Ok(self.my_planet().karbonite[location.y as usize][location.x as usize])
         } else {
             Err(GameError::InvalidLocation)?
         }
->>>>>>> 64d09f2e
     }
 
     /// Returns an array of all locations within a certain radius squared of
@@ -1147,7 +1139,6 @@
     /// * GameError::NoSuchUnit - the unit does not exist (inside the vision range).
     /// * GameError::TeamNotAllowed - the unit is not on the current player's team.
     /// * GameError::InappropriateUnitType - the unit is not a worker, or the
-<<<<<<< HEAD
     ///   unit type is not a structure.
     pub fn can_blueprint(&self, worker_id: UnitID, unit_type: UnitType,
                          direction: Direction) -> Result<bool, Error> {
@@ -1178,12 +1169,6 @@
         }
         // Finally, the team must have sufficient karbonite.
         Ok(self.karbonite() >= unit_type.blueprint_cost()?)
-=======
-    ///   unit type is not a factory or rocket.f
-    pub fn can_blueprint(&self, _worker_id: UnitID, _unit_type: UnitType)
-                         -> Result<bool, Error> {
-        unimplemented!();
->>>>>>> 64d09f2e
     }
 
     /// Blueprints a unit of the given type in the given direction. Subtract
@@ -2535,7 +2520,6 @@
     }
 
     #[test]
-<<<<<<< HEAD
     fn test_worker_harvest() {
         // Create the game world, which by default has 10 karbonite everywhere.
         let mut world = GameWorld::test_world();
@@ -2648,7 +2632,8 @@
         let mars_factory_loc = MapLocation::new(Planet::Mars, 0, 0);
         let worker_e = world.create_unit(Team::Red, mars_factory_loc.add(Direction::North), UnitType::Worker).unwrap();
         assert![!world.can_blueprint(worker_e, UnitType::Factory, Direction::South).unwrap()];
-=======
+    }
+
     fn test_factory_production() {
         let mut world = GameWorld::test_world();
         let loc = MapLocation::new(Planet::Earth, 10, 10);
@@ -2675,6 +2660,5 @@
         assert!(world.can_produce_robot(factory, UnitType::Mage).unwrap());
         world.my_team_mut().karbonite = 0;
         assert!(!world.can_produce_robot(factory, UnitType::Mage).unwrap());
->>>>>>> 64d09f2e
     }
 }