--- conflicted
+++ resolved
@@ -1748,14 +1748,12 @@
             unit.end_round();
         }
 
-<<<<<<< HEAD
+        // Process ranger snipes.
+        self.process_snipes();
+
         // Add produced factory robots to the garrison.
         self.process_factories(Planet::Earth);
         self.process_factories(Planet::Mars);
-=======
-        // Process ranger snipes.
-        self.process_snipes();
->>>>>>> ad5d4f14
 
         // Land rockets.
         self.process_rockets(Team::Red)?;
