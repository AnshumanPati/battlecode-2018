//! The outermost layer of the engine stack. Responsible for exposing
//! the API that the player will use, and for generating messages to
//! send to other parts of the Battlecode infrastructure.

use config::Config;
use location::*;
use map::*;
use research::*;
use rockets::*;
use schema::*;
use team_array::*;
use unit::*;
use world::*;

use failure::Error;
use fnv::FnvHashMap;

pub struct GameController {
    world: GameWorld,
    old_world: GameWorld,
    config: Config,
    turn: TurnMessage,
}

impl GameController {

    // ************************************************************************
    // ************************************************************************
    // ************************************************************************
    // **************************** PLAYER API ********************************
    // ************************************************************************
    // ************************************************************************
    // ************************************************************************

    /// Initializes the game world and creates a new controller
    /// for a player to interact with it.
    pub fn new_player(game: StartGameMessage) -> GameController {
        GameController {
            world: game.world.clone(),
            old_world: game.world,
            config: Config::player_config(),
            turn: TurnMessage { changes: vec![] }
        }
    }

    /// Starts the current turn, by updating the player's GameWorld with changes
    /// made since the last time the player had a turn.
    pub fn start_turn(&mut self, turn: StartTurnMessage) {
        self.old_world.start_turn(turn);
        self.world = self.old_world.clone();
        self.turn = TurnMessage { changes: vec![] };
    }

    /// Ends the current turn. Returns the list of changes made in this turn.
    pub fn end_turn(&mut self) -> TurnMessage {
        self.turn.clone()
    }

    // ************************************************************************
    // ************************** GENERAL METHODS *****************************
    // ************************************************************************

    /// The current round, starting at round 1 and up to `ROUND_LIMIT` rounds.
    /// A round consists of a turn from each team on each planet.
    pub fn round(&self) -> Rounds {
        self.world.round()
    }

    /// The current planet.
    pub fn planet(&self) -> Planet {
        self.world.planet()
    }

    /// The team whose turn it is.
    pub fn team(&self) -> Team {
        self.world.team()
    }

    /// The starting map of the given planet. Includes the map's planet,
    /// dimensions, impassable terrain, and initial units and karbonite.
    pub fn starting_map(&self, planet: Planet) -> &PlanetMap {
        self.world.starting_map(planet)
    }

    /// The karbonite in the team's resource pool.
    pub fn karbonite(&self) -> u32 {
        self.world.karbonite()
    }

    // ************************************************************************
    // ************************** SENSING METHODS *****************************
    // ************************************************************************

    /// The unit controller for the unit of this ID. Use this method to get
    /// detailed statistics on a unit in your team: heat, cooldowns, and
    /// properties of special abilities like units garrisoned in a rocket.
    ///
    /// Note that mutating this object does NOT have any effect on the actual
    /// game. You MUST call the mutators in world!!
    ///
    /// * GameError::NoSuchUnit - the unit does not exist (inside the vision range).
    /// * GameError::TeamNotAllowed - the unit is not on the current player's team.
    pub fn unit_controller(&self, id: UnitID) -> Result<&Unit, Error> {
        self.world.unit_controller(id)
    }

    /// The single unit with this ID.
    ///
    /// * GameError::NoSuchUnit - the unit does not exist (inside the vision range).
    pub fn unit(&self, id: UnitID) -> Result<UnitInfo, Error> {
        self.world.unit(id)
    }

    /// All the units within the vision range, in no particular order.
    /// Does not include units in space.
    pub fn units(&self) -> Vec<&UnitInfo> {
        self.world.units()
    }

    /// All the units within the vision range, by ID.
    /// Does not include units in space.
    pub fn units_by_id(&self) -> FnvHashMap<UnitID, UnitInfo> {
        self.world.units_by_id()
    }

    /// All the units within the vision range, by location.
    /// Does not include units in garrisons or in space.
    pub fn units_by_loc(&self) -> FnvHashMap<MapLocation, UnitID> {
        self.world.units_by_loc()
    }

    /// All the units of this team that are in space.
    pub fn units_in_space(&self) -> Vec<UnitInfo> {
        self.world.units_in_space()
    }

    /// The karbonite at the given location.
    ///
    /// * GameError::InvalidLocation - the location is outside the vision range.
    pub fn karbonite_at(&self, location: MapLocation) -> Result<u32, Error> {
        Ok(self.world.karbonite_at(location)?)
    }

    /// Whether the location is within the vision range.
    pub fn can_sense_location(&self, location: MapLocation) -> bool {
        self.world.can_sense_location(location)
    }

    /// Whether there is a unit with this ID within the vision range.
    pub fn can_sense_unit(&self, id: UnitID) -> bool {
        self.world.can_sense_unit(id)
    }

    /// Sense units near the location within the given radius, inclusive, in
    /// distance squared. The units are within the vision range.
    pub fn sense_nearby_units(&self, location: MapLocation, radius: u32)
                              -> Vec<UnitInfo> {
        self.world.sense_nearby_units(location, radius)
    }

    /// Sense units near the location within the given radius, inclusive, in
    /// distance squared. The units are within the vision range. Additionally
    /// filters the units by team.
    pub fn sense_nearby_units_by_team(&self, location: MapLocation,
                                      radius: u32, team: Team) -> Vec<UnitInfo> {
        self.world.sense_nearby_units_by_team(location, radius, team)
    }

    /// Sense units near the location within the given radius, inclusive, in
    /// distance squared. The units are within the vision range. Additionally
    /// filters the units by unit type.
    pub fn sense_nearby_units_by_type(&self, location: MapLocation,
                                      radius: u32, unit_type: UnitType) -> Vec<UnitInfo> {
        self.world.sense_nearby_units_by_type(location, radius, unit_type)
    }

    /// The unit at the location, if it exists.
    ///
    /// * GameError::InvalidLocation - the location is outside the vision range.
    pub fn sense_unit_at_location(&self, location: MapLocation)
                                  -> Result<Option<UnitInfo>, Error> {
        Ok(self.world.sense_unit_at_location(location)?)
    }

    // ************************************************************************
    // ************************** WEATHER METHODS *****************************
    // ************************************************************************

    /// The asteroid strike pattern on Mars.
    pub fn asteroid_pattern(&self) -> AsteroidPattern {
        self.world.asteroid_pattern()
    }

    /// The orbit pattern that determines a rocket's flight duration.
    pub fn orbit_pattern(&self) -> OrbitPattern {
        self.world.orbit_pattern()
    }

    /// The current duration of flight if a rocket were to be launched this
    /// round. Does not take into account any research done on rockets.
    pub fn current_duration_of_flight(&self) -> Rounds {
        self.world.current_duration_of_flight()
    }

    // ************************************************************************
    // *********************** COMMUNICATION METHODS **************************
    // ************************************************************************

    /// Gets a read-only version of this planet's team array. If the given
    /// planet is different from the planet of the player, reads the version
    /// of the planet's team array from COMMUNICATION_DELAY rounds prior.
    pub fn get_team_array(&self, planet: Planet) -> &TeamArray {
        self.world.get_team_array(planet)
    }

    /// Writes the value at the index of this planet's team array.
    ///
    /// * GameError::ArrayOutOfBounds - the index of the array is out of
    ///   bounds. It must be within [0, COMMUNICATION_ARRAY_LENGTH).
    pub fn write_team_array(&mut self, index: usize, value: i32) -> Result<(), Error> {
        let delta = Delta::WriteTeamArray { index, value };
        self.world.apply(&delta)?;
        if self.config.generate_turn_messages {
            self.turn.changes.push(delta);
        }
        Ok(())
    }

    // ************************************************************************
    // ********************** UNIT DESTRUCTION METHODS ************************
    // ************************************************************************

    /// Disintegrates the unit and removes it from the map. If the unit is a
    /// factory or a rocket, also disintegrates any units garrisoned inside it.
    ///
    /// * GameError::NoSuchUnit - the unit does not exist (inside the vision range).
    /// * GameError::TeamNotAllowed - the unit is not on the current player's team.
    pub fn disintegrate_unit(&mut self, unit_id: UnitID) -> Result<(), Error> {
        let delta = Delta::Disintegrate { unit_id };
        self.world.apply(&delta)?;
        if self.config.generate_turn_messages {
            self.turn.changes.push(delta);
        }
        Ok(())
    }

    // ************************************************************************
    // ************************* LOCATION METHODS *****************************
    // ************************************************************************

    /// Whether the location is clear for a unit to occupy, either by movement
    /// or by construction.
    ///
    /// * GameError::InvalidLocation - the location is outside the vision range.
    pub fn is_occupiable(&self, location: MapLocation) -> Result<bool, Error> {
        Ok(self.world.is_occupiable(location)?)
    }

    /// Whether the robot can move in the given direction, without taking into
    /// account the unit's movement heat. Takes into account only the map
    /// terrain, positions of other robots, and the edge of the game map.
    pub fn can_move(&self, robot_id: UnitID, direction: Direction) -> bool {
        self.world.can_move(robot_id, direction)
    }

    /// Whether the robot is ready to move. Tests whether the robot's attack
    /// heat is sufficiently low.
    pub fn is_move_ready(&self, robot_id: UnitID) -> bool {
        self.world.is_move_ready(robot_id)
    }

    /// Moves the robot in the given direction.
    ///
    /// * GameError::NoSuchUnit - the unit does not exist (inside the vision range).
    /// * GameError::TeamNotAllowed - the unit is not on the current player's team.
    /// * GameError::InappropriateUnitType - the unit is not a robot.
    /// * GameError::InvalidAction - the robot cannot move in that direction.
    pub fn move_robot(&mut self, robot_id: UnitID, direction: Direction) -> Result<(), Error> {
        let delta = Delta::Move { robot_id, direction };
        self.world.apply(&delta)?;
        if self.config.generate_turn_messages {
            self.turn.changes.push(delta);
        }
        Ok(())
    }

    // ************************************************************************
    // *************************** ATTACK METHODS *****************************
    // ************************************************************************
   

    /// Whether the robot can attack the given unit, without taking into
    /// account the unit's attack heat. Takes into account only the unit's
    /// attack range, and the location of the unit.
    pub fn can_attack(&self, robot_id: UnitID, target_unit_id: UnitID) -> bool {
        self.world.can_attack(robot_id, target_unit_id)
    }

    /// Whether the robot is ready to attack. Tests whether the robot's attack
    /// heat is sufficiently low.
    ///
    /// * GameError::NoSuchUnit - the unit does not exist (inside the vision range).
    /// * GameError::TeamNotAllowed - the unit is not on the current player's team.
    /// * GameError::InappropriateUnitType - the unit is a healer, or not a robot.
    pub fn is_attack_ready(&self, robot_id: UnitID) -> bool {
        self.world.is_attack_ready(robot_id)
    }

    /// Attacks the robot, dealing the unit's standard amount of damage.
    ///
    /// * GameError::NoSuchUnit - the unit does not exist (inside the vision range).
    /// * GameError::TeamNotAllowed - the unit is not on the current player's team.
    /// * GameError::InappropriateUnitType - the unit is a healer, or not a robot.
    /// * GameError::InvalidAction - the robot cannot attack that location.
    pub fn attack(&mut self, robot_id: UnitID, target_unit_id: UnitID) -> Result<(), Error> {
        let delta = Delta::Attack { robot_id, target_unit_id };
        self.world.apply(&delta)?;
        if self.config.generate_turn_messages {
            self.turn.changes.push(delta);
        }
        Ok(())
    }

    // ************************************************************************
    // ************************* RESEARCH METHODS *****************************
    // ************************************************************************

    /// The research info of the current team, including what branch is
    /// currently being researched, the number of rounds left.
    ///
    /// Note that mutating this object by resetting or queueing research
    /// does not have any effect. You must call the mutators on world.
    pub fn research_info(&self) -> Result<ResearchInfo, Error> {
        Ok(self.world.research_info())
    }

    /// Resets the research queue to be empty. Returns true if the queue was
    /// not empty before, and false otherwise.
    pub fn reset_research(&mut self) -> Result<bool, Error> {
        let delta = Delta::ResetResearchQueue;
        if self.config.generate_turn_messages {
            self.turn.changes.push(delta.clone());
        }
        Ok(self.world.reset_research())
    }

    /// Adds a branch to the back of the queue, if it is a valid upgrade, and
    /// starts research if it is the first in the queue.
    ///
    /// Returns whether the branch was successfully added.
    pub fn queue_research(&mut self, branch: UnitType) -> Result<bool, Error> {
        let delta = Delta::QueueResearch { branch };
        if self.config.generate_turn_messages {
            self.turn.changes.push(delta.clone());
        }
        Ok(self.world.queue_research(branch))
    }

    // ************************************************************************
    // *************************** WORKER METHODS *****************************
    // ************************************************************************

    /// Whether the worker is ready to harvest, and the given direction contains
    /// karbonite to harvest. The worker cannot already have performed an action 
    /// this round.
    pub fn can_harvest(&self, worker_id: UnitID, direction: Direction) -> bool {
        self.world.can_harvest(worker_id, direction)
    }

    /// Harvests up to the worker's harvest amount of karbonite from the given
    /// location, adding it to the team's resource pool.
    ///
    /// * GameError::NoSuchUnit - the unit does not exist (inside the vision range).
    /// * GameError::TeamNotAllowed - the unit is not on the current player's team.
    /// * GameError::InappropriateUnitType - the unit is not a worker.
    /// * GameError::InvalidLocation - the location is off the map.
    /// * GameError::InvalidAction - the worker is not ready to harvest, or there is no karbonite.
    pub fn harvest(&mut self, worker_id: UnitID, direction: Direction)
                   -> Result<(), Error> {
        let delta = Delta::Harvest { worker_id, direction };
        self.world.apply(&delta)?;
        if self.config.generate_turn_messages {
            self.turn.changes.push(delta);
        }
        Ok(())
    }

    /// Whether the worker can blueprint a unit of the given type. The worker
    /// can only blueprint factories, and rockets if Rocketry has been
    /// researched. The team must have sufficient karbonite in its resource
    /// pool. The worker cannot already have performed an action this round.
    pub fn can_blueprint(&self, worker_id: UnitID, unit_type: UnitType,
                         direction: Direction) -> bool {
        self.world.can_blueprint(worker_id, unit_type, direction)
    }

    /// Blueprints a unit of the given type in the given direction. Subtract
    /// cost of that unit from the team's resource pool.
    ///
    /// * GameError::NoSuchUnit - the unit does not exist (inside the vision range).
    /// * GameError::TeamNotAllowed - the unit is not on the current player's team.
    /// * GameError::InappropriateUnitType - the unit is not a worker, or the
    ///   unit type is not a factory or rocket.
    /// * GameError::InvalidLocation - the location is off the map.
    /// * GameError::InvalidAction - the worker is not ready to blueprint.
    pub fn blueprint(&mut self, worker_id: UnitID, structure_type: UnitType,
                     direction: Direction) -> Result<(), Error> {
        let delta = Delta::Blueprint { worker_id, structure_type, direction };
        self.world.apply(&delta)?;
        if self.config.generate_turn_messages {
            self.turn.changes.push(delta);
        }
        Ok(())
    }

    /// Whether the worker can build a blueprint with the given ID. The worker
    /// and the blueprint must be adjacent to each other. The worker cannot
    /// already have performed an action this round.
    pub fn can_build(&self, worker_id: UnitID, blueprint_id: UnitID) -> bool {
        self.world.can_build(worker_id, blueprint_id)
    }

    /// Builds a given blueprint, increasing its health by the worker's build
    /// amount. If raised to maximum health, the blueprint becomes a completed
    /// structure.
    ///
    /// * GameError::NoSuchUnit - a unit does not exist.
    /// * GameError::TeamNotAllowed - a unit is not on the current player's team.
    /// * GameError::InappropriateUnitType - the unit or blueprint is the wrong type.
    /// * GameError::InvalidAction - the worker cannot build the blueprint.
    pub fn build(&mut self, worker_id: UnitID, blueprint_id: UnitID)
                 -> Result<(), Error> {
        let delta = Delta::Build { worker_id, blueprint_id };
        self.world.apply(&delta)?;
        if self.config.generate_turn_messages {
            self.turn.changes.push(delta);
        }
        Ok(())
    }

    /// Whether the given worker can repair the given strucutre. Tests that the worker
    /// is able to execute a worker action, that the structure is built, and that the
    /// structure is within range.
    pub fn can_repair(&self, worker_id: UnitID, structure_id: UnitID) -> bool {
        self.world.can_repair(worker_id, structure_id)
    }

    /// Commands the worker to repair a structure, repleneshing health to it. This
    /// can only be done to structures which have been fully built.
    pub fn repair(&mut self, worker_id: UnitID, structure_id: UnitID) -> Result<(), Error> {
        let delta = Delta::Repair { worker_id, structure_id };
        self.world.apply(&delta)?;
        if self.config.generate_turn_messages {
            self.turn.changes.push(delta);
        }
        Ok(())
    }

    /// Whether the worker is ready to replicate. Tests that the worker's
    /// ability heat is sufficiently low, that the team has sufficient
    /// karbonite in its resource pool, and that the square in the given
    /// direction is empty.
    pub fn can_replicate(&self, worker_id: UnitID, direction: Direction) -> bool {
        self.world.can_replicate(worker_id, direction)
    }

    /// Replicates a worker in the given direction. Subtracts the cost of the
    /// worker from the team's resource pool.
    ///
    /// * GameError::NoSuchUnit - the unit does not exist (inside the vision range).
    /// * GameError::TeamNotAllowed - the unit is not on the current player's team.
    /// * GameError::InappropriateUnitType - the unit is not a worker.
    /// * GameError::InvalidLocation - the location is off the map.
    /// * GameError::InvalidAction - the worker is not ready to replicate.
    pub fn replicate(&mut self, worker_id: UnitID, direction: Direction)
                     -> Result<(), Error> {
        let delta = Delta::Replicate { worker_id, direction };
        self.world.apply(&delta)?;
        if self.config.generate_turn_messages {
            self.turn.changes.push(delta);
        }
        Ok(())
    }

    // ************************************************************************
    // *************************** KNIGHT METHODS *****************************
    // ************************************************************************

    /// Whether the knight can javelin the given robot, without taking into
    /// account the knight's ability heat. Takes into account only the knight's
    /// ability range, and the location of the robot.
    pub fn can_javelin(&self, knight_id: UnitID, target_unit_id: UnitID) -> bool {
        self.world.can_javelin(knight_id, target_unit_id)
    }

    /// Whether the knight is ready to javelin. Tests whether the knight's
    /// ability heat is sufficiently low.
    pub fn is_javelin_ready(&self, knight_id: UnitID) -> bool {
        self.world.is_javelin_ready(knight_id)
    }

    /// Javelins the robot, dealing the amount of ability damage.
    ///
    /// * GameError::InvalidResearchLevel - the ability has not been researched.
    /// * GameError::NoSuchUnit - the unit does not exist (inside the vision range).
    /// * GameError::TeamNotAllowed - the unit is not on the current player's team.
    /// * GameError::InappropriateUnitType - the unit is not a knight.
    /// * GameError::InvalidAction - the knight cannot javelin that unit.
    pub fn javelin(&mut self, knight_id: UnitID, target_unit_id: UnitID) -> Result<(), Error> {
        let delta = Delta::Javelin { knight_id, target_unit_id };
        self.world.apply(&delta)?;
        if self.config.generate_turn_messages {
            self.turn.changes.push(delta);
        }
        Ok(())
    }

    // ************************************************************************
    // *************************** RANGER METHODS *****************************
    // ************************************************************************

    /// Begins the countdown to snipe a given location. Maximizes the units
    /// attack and movement heats until the ranger has sniped. The ranger may
    /// begin the countdown at any time, including resetting the countdown
    /// to snipe a different location.
    ///
    /// * GameError::InvalidResearchLevel - the ability has not been researched.
    /// * GameError::NoSuchUnit - the unit does not exist (inside the vision range).
    /// * GameError::TeamNotAllowed - the unit is not on the current player's team.
    /// * GameError::InappropriateUnitType - the unit is not a ranger.
    /// * GameError::InvalidLocation - the location is off the map or on a different planet.
    pub fn begin_snipe(&mut self, ranger_id: UnitID, location: MapLocation)
                       -> Result<(), Error> {
        let delta = Delta::BeginSnipe { ranger_id, location };
        self.world.apply(&delta)?;
        if self.config.generate_turn_messages {
            self.turn.changes.push(delta);
        }
        Ok(())
    }

    // ************************************************************************
    // **************************** MAGE METHODS ******************************
    // ************************************************************************
    
    /// Whether the mage can blink to the given location, without taking into
    /// account the mage's ability heat. Takes into account only the mage's
    /// ability range, the map terrain, positions of other units, and the edge
    /// of the game map.
    pub fn can_blink(&self, mage_id: UnitID, location: MapLocation) -> bool {
        self.world.can_blink(mage_id, location)
    }

    /// Whether the mage is ready to blink. Tests whether the mage's ability
    /// heat is sufficiently low.
    ///
    /// * GameError::InvalidResearchLevel - the ability has not been researched.
    /// * GameError::NoSuchUnit - the unit does not exist (inside the vision range).
    /// * GameError::TeamNotAllowed - the unit is not on the current player's team.
    /// * GameError::InappropriateUnitType - the unit is not a mage.
    pub fn is_blink_ready(&self, mage_id: UnitID) -> bool {
        self.world.is_blink_ready(mage_id)
    }

    /// Blinks the mage to the given location.
    ///
    /// * GameError::InvalidResearchLevel - the ability has not been researched.
    /// * GameError::NoSuchUnit - the unit does not exist (inside the vision range).
    /// * GameError::TeamNotAllowed - the unit is not on the current player's team.
    /// * GameError::InappropriateUnitType - the unit is not a mage.
    /// * GameError::InvalidAction - the mage cannot blink to that location.
    pub fn blink(&mut self, mage_id: UnitID, location: MapLocation) -> Result<(), Error> {
        let delta = Delta::Blink { mage_id, location };
        self.world.apply(&delta)?;
        if self.config.generate_turn_messages {
            self.turn.changes.push(delta);
        }
        Ok(())
    }

    // ************************************************************************
    // *************************** HEALER METHODS *****************************
    // ************************************************************************

    /// Whether the healer can heal the given robot, without taking into
    /// account the healer's attack heat. Takes into account only the healer's
    /// attack range, and the location of the robot.
    pub fn can_heal(&self, healer_id: UnitID, target_robot_id: UnitID) -> bool {
        self.world.can_heal(healer_id, target_robot_id)
    }

    /// Whether the healer is ready to heal. Tests whether the healer's attack
    /// heat is sufficiently low.
    pub fn is_heal_ready(&self, healer_id: UnitID) -> bool {
        self.world.is_heal_ready(healer_id)
    }

    /// Heals the robot, dealing the healer's standard amount of "damage".
    ///
    /// * GameError::NoSuchUnit - a unit does not exist.
    /// * GameError::TeamNotAllowed - the first unit is not on the current player's team.
    /// * GameError::InappropriateUnitType - the healer or robot is not the right type.
    /// * GameError::InvalidAction - the healer cannot heal that unit.
    pub fn heal(&mut self, healer_id: UnitID, target_robot_id: UnitID) -> Result<(), Error> {
        let delta = Delta::Heal { healer_id, target_robot_id };
        self.world.apply(&delta)?;
        if self.config.generate_turn_messages {
            self.turn.changes.push(delta);
        }
        Ok(())
    }

    /// Whether the healer can overcharge the given robot, without taking into
    /// account the healer's ability heat. Takes into account only the healer's
    /// ability range, and the location of the robot.
    pub fn can_overcharge(&self, healer_id: UnitID, target_robot_id: UnitID) -> bool {
        self.world.can_overcharge(healer_id, target_robot_id)
    }

    /// Whether the healer is ready to overcharge. Tests whether the healer's
    /// ability heat is sufficiently low.
    pub fn is_overcharge_ready(&self, healer_id: UnitID) -> bool {
        self.world.is_overcharge_ready(healer_id)
    }

    /// Overcharges the robot, resetting the robot's cooldowns.
    ///
    /// * GameError::InvalidResearchLevel - the ability has not been researched.
    /// * GameError::NoSuchUnit - a unit does not exist.
    /// * GameError::TeamNotAllowed - the first unit is not on the current player's team.
    /// * GameError::InappropriateUnitType - the healer or robot is not the right type.
    /// * GameError::InvalidAction - the healer cannot overcharge that unit.
    pub fn overcharge(&mut self, healer_id: UnitID, target_robot_id: UnitID)
                      -> Result<(), Error> {
        let delta = Delta::Overcharge { healer_id, target_robot_id };
        self.world.apply(&delta)?;
        if self.config.generate_turn_messages {
            self.turn.changes.push(delta);
        }
        Ok(())
    }

    // ************************************************************************
    // ************************* STRUCTURE METHODS ****************************
    // ************************************************************************

    /// Whether the robot can be loaded into the given structure's garrison. The robot
    /// must be ready to move and must be adjacent to the structure. The structure
    /// and the robot must be on the same team, and the structure must have space.
    pub fn can_load(&self, structure_id: UnitID, robot_id: UnitID) -> bool {
        self.world.can_load(structure_id, robot_id)
    }

    /// Loads the robot into the garrison of the structure.
    ///
    /// * GameError::NoSuchUnit - a unit does not exist.
    /// * GameError::TeamNotAllowed - either unit is not on the current player's team.
    /// * GameError::InappropriateUnitType - the robot or structure are the wrong type.
    /// * GameError::InvalidAction - the robot cannot be loaded inside the structure.
    pub fn load(&mut self, structure_id: UnitID, robot_id: UnitID)
                    -> Result<(), Error> {
        let delta = Delta::Load { structure_id, robot_id };
        self.world.apply(&delta)?;
        if self.config.generate_turn_messages {
            self.turn.changes.push(delta);
        }
        Ok(())
    }

    /// Tests whether the given structure is able to unload a unit in the
    /// given direction. There must be space in that direction, and the unit
    /// must be ready to move.
    pub fn can_unload(&self, structure_id: UnitID, direction: Direction) -> bool {
        self.world.can_unload(structure_id, direction)
    }

    /// Unloads a robot from the garrison of the specified structure into an 
    /// adjacent space. Robots are unloaded in the order they were loaded.
    ///
    /// * GameError::NoSuchUnit - the unit does not exist (inside the vision range).
    /// * GameError::TeamNotAllowed - the unit is not on the current player's team.
    /// * GameError::InappropriateUnitType - the unit is not a structure.
    /// * GameError::InvalidLocation - the location is off the map.
    /// * GameError::InvalidAction - the rocket cannot degarrison a unit.
    pub fn unload(&mut self, structure_id: UnitID, direction: Direction)
                      -> Result<(), Error> {
        let delta = Delta::Unload { structure_id, direction };
        self.world.apply(&delta)?;
        if self.config.generate_turn_messages {
            self.turn.changes.push(delta);
        }
        Ok(())
    }

    // ************************************************************************
    // ************************** FACTORY METHODS *****************************
    // ************************************************************************

    /// Whether the factory can produce a robot of the given type. The factory
    /// must not currently be producing a robot, and the team must have
    /// sufficient resources in its resource pool.
    pub fn can_produce_robot(&mut self, factory_id: UnitID, robot_type: UnitType) -> bool {
        self.world.can_produce_robot(factory_id, robot_type)
    }

    /// Starts producing the robot of the given type.
    ///
    /// * GameError::NoSuchUnit - the unit does not exist.
    /// * GameError::TeamNotAllowed - the unit is not on the current player's team.
    /// * GameError::InappropriateUnitType - the unit is not a factory, or the
    ///   queued unit type is not a robot.
    /// * GameError::InvalidAction - the factory cannot produce the robot.
    pub fn produce_robot(&mut self, factory_id: UnitID, robot_type: UnitType)
                       -> Result<(), Error> {
        let delta = Delta::ProduceRobot { factory_id, robot_type };
        self.world.apply(&delta)?;
        if self.config.generate_turn_messages {
            self.turn.changes.push(delta);
        }
        Ok(())
    }

    // ************************************************************************
    // *************************** ROCKET METHODS *****************************
    // ************************************************************************

    /// The landing rounds and locations of rockets in space that belong to the
    /// current team.
    ///
    /// Note that mutating this object does NOT have any effect on the actual
    /// game. You MUST call the mutators in world!!
    pub fn rocket_landings(&self) -> RocketLandingInfo {
        self.world.rocket_landings()
    }

    /// Whether the rocket can launch into space. The rocket can launch if the
    /// it has never been used before.
    pub fn can_launch_rocket(&self, rocket_id: UnitID, destination: MapLocation) -> bool {
        self.world.can_launch_rocket(rocket_id, destination)
    }

    /// Launches the rocket into space. If the destination is not on the map of
    /// the other planet, the rocket flies off, never to be seen again.
    ///
    /// * GameError::NoSuchUnit - the unit does not exist (inside the vision range).
    /// * GameError::TeamNotAllowed - the unit is not on the current player's team.
    /// * GameError::InappropriateUnitType - the unit is not a rocket.
    /// * GameError::InvalidAction - the rocket cannot launch.
    pub fn launch_rocket(&mut self, rocket_id: UnitID, location: MapLocation)
                         -> Result<(), Error> {
        let delta = Delta::LaunchRocket { rocket_id, location };
        self.world.apply(&delta)?;
        if self.config.generate_turn_messages {
            self.turn.changes.push(delta);
        }
        Ok(())
    }

    // ************************************************************************
    // ************************************************************************
    // ************************************************************************
    // *************************** MANAGER API ********************************
    // ************************************************************************
    // ************************************************************************
    // ************************************************************************

    /// Initializes the game world and creates a new controller
    /// for the manager to interact with it.
    pub fn new_manager(map: GameMap) -> GameController {
        let world = GameWorld::new(map);
        GameController {
            world: world.clone(),
            old_world: world,
            config: Config::runner_config(),
            turn: TurnMessage { changes: vec![] }
        }
    }

    /// The start turn message to send to the first player to move. Should
    /// only be called on Round 1, and should only be sent to Red Earth.
    ///
    /// Panics if we're past Round 1...
    pub fn initial_start_turn_message(&self) -> (StartTurnMessage, ViewerKeyframe) {
        (self.world.initial_start_turn_message(), 
         ViewerKeyframe { world: self.world.clone() })
    }

    /// Get the first message to send to each player and initialize the world.
    pub fn start_game(&self, player: Player) -> StartGameMessage {
        StartGameMessage {
            world: self.world.cached_world(player).clone(),
        }
    }

    /// Given a TurnMessage from a player, apply those changes.
    /// Receives the StartTurnMessage for the next player.
    pub fn apply_turn(&mut self, turn: TurnMessage) -> (StartTurnMessage, ViewerMessage) {
        // Serialize the filtered game state to send to the player
        let start_turn_message = self.world.apply_turn(&turn);
        // Serialize the game state to send to the viewer
<<<<<<< HEAD
        let viewer_message = ViewerMessage { 
            changes: turn.changes.clone(),
            units: self.world.get_viewer_units(),
            additional_changes: self.world.flush_viewer_changes(),
        };
        Ok((start_turn_message, viewer_message))
=======
        let viewer_message = ViewerMessage { world: self.world.clone() };
        (start_turn_message, viewer_message)
>>>>>>> a691602b
    }    
    
    /// Determines if the game has ended, returning the winning team if so.
    pub fn is_game_over(&self) -> Option<Team> {
        self.world.is_game_over()
    }
}

#[cfg(test)]
mod tests {
    use super::*;

    #[test]
    fn test_turn() {
        // NOTE: This test depends on movement working properly.
        let red_player = Player::new(Team::Red, Planet::Earth);
        let blue_player = Player::new(Team::Blue, Planet::Earth);

        // Place some robots manually on the Earth map, for sake of testing.
        let mut map = GameMap::test_map();
        map.earth_map.initial_units = vec![
            Unit::new(1, Team::Red, UnitType::Knight, 0,
                Location::OnMap(MapLocation::new(Planet::Earth, 0, 0))).unwrap(),
            Unit::new(2, Team::Blue, UnitType::Knight, 0,
                Location::OnMap(MapLocation::new(Planet::Earth, 1, 0))).unwrap(),
        ];

        // Create a controller for the manager.
        let mut manager_controller = GameController::new_manager(map);
        let red_robot = 1;
        let blue_robot = 2;
        
        // Create controllers for each Earth player, so the first
        // player can see the new robots, then start red's turn.
        let red_start_game_msg = manager_controller.start_game(red_player);
        let blue_start_game_msg = manager_controller.start_game(blue_player);
        let mut player_controller_red = GameController::new_player(red_start_game_msg);
        let mut player_controller_blue = GameController::new_player(blue_start_game_msg);

        // Send the first STM to red and test that red can move as expected.
<<<<<<< HEAD
        let (initial_start_turn_msg, _) = manager_controller.initial_start_turn_message();
        assert![player_controller_red.start_turn(initial_start_turn_msg).is_ok()];
=======
        let initial_start_turn_msg = manager_controller.initial_start_turn_message();
        player_controller_red.start_turn(initial_start_turn_msg);
>>>>>>> a691602b
        assert![!player_controller_red.can_move(red_robot, Direction::East)];
        assert![player_controller_red.can_move(red_robot, Direction::Northeast)];
        assert![player_controller_red.move_robot(red_robot, Direction::Northeast).is_ok()];

        // End red's turn, and pass the message to the manager, which
        // generates blue's start turn message and starts blue's turn.
        let red_turn_msg = player_controller_red.end_turn();
        let (blue_start_turn_msg, _) = manager_controller.apply_turn(red_turn_msg);
        player_controller_blue.start_turn(blue_start_turn_msg);

        // Test that blue can move as expected. This demonstrates
        // it has received red's actions in its own state.
        assert![!player_controller_blue.can_move(blue_robot, Direction::North)];
        assert![player_controller_blue.can_move(blue_robot, Direction::West)];
        assert![player_controller_blue.move_robot(blue_robot, Direction::West).is_ok()];
    }
}<|MERGE_RESOLUTION|>--- conflicted
+++ resolved
@@ -53,6 +53,7 @@
 
     /// Ends the current turn. Returns the list of changes made in this turn.
     pub fn end_turn(&mut self) -> TurnMessage {
+        self.world.flush_viewer_changes();
         self.turn.clone()
     }
 
@@ -798,17 +799,12 @@
         // Serialize the filtered game state to send to the player
         let start_turn_message = self.world.apply_turn(&turn);
         // Serialize the game state to send to the viewer
-<<<<<<< HEAD
         let viewer_message = ViewerMessage { 
             changes: turn.changes.clone(),
             units: self.world.get_viewer_units(),
             additional_changes: self.world.flush_viewer_changes(),
         };
-        Ok((start_turn_message, viewer_message))
-=======
-        let viewer_message = ViewerMessage { world: self.world.clone() };
         (start_turn_message, viewer_message)
->>>>>>> a691602b
     }    
     
     /// Determines if the game has ended, returning the winning team if so.
@@ -849,13 +845,8 @@
         let mut player_controller_blue = GameController::new_player(blue_start_game_msg);
 
         // Send the first STM to red and test that red can move as expected.
-<<<<<<< HEAD
         let (initial_start_turn_msg, _) = manager_controller.initial_start_turn_message();
-        assert![player_controller_red.start_turn(initial_start_turn_msg).is_ok()];
-=======
-        let initial_start_turn_msg = manager_controller.initial_start_turn_message();
         player_controller_red.start_turn(initial_start_turn_msg);
->>>>>>> a691602b
         assert![!player_controller_red.can_move(red_robot, Direction::East)];
         assert![player_controller_red.can_move(red_robot, Direction::Northeast)];
         assert![player_controller_red.move_robot(red_robot, Direction::Northeast).is_ok()];
